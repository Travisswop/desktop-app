--- conflicted
+++ resolved
@@ -1,28 +1,26 @@
-import type { NextConfig } from 'next';
+import type { NextConfig } from "next";
 
 const nextConfig: NextConfig = {
   reactStrictMode: true,
   typescript: {
-    ignoreBuildErrors:
-      process.env.NEXT_PUBLIC_IGNORE_BUILD_ERROR === 'true',
+    ignoreBuildErrors: process.env.NEXT_PUBLIC_IGNORE_BUILD_ERROR === "true",
   },
   eslint: {
-    ignoreDuringBuilds:
-      process.env.NEXT_PUBLIC_IGNORE_BUILD_ERROR === 'true',
+    ignoreDuringBuilds: process.env.NEXT_PUBLIC_IGNORE_BUILD_ERROR === "true",
   },
   images: {
     remotePatterns: [
       {
-        protocol: 'https', // Allow any protocol
-        hostname: '*', // Allow any hostname
+        protocol: "https", // Allow any protocol
+        hostname: "*", // Allow any hostname
       },
       {
-        protocol: 'http', // Allow any protocol
-        hostname: '*', // Allow any hostname
+        protocol: "http", // Allow any protocol
+        hostname: "*", // Allow any hostname
       },
       {
-        protocol: 'https',
-        hostname: 'res.cloudinary.com',
+        protocol: "https",
+        hostname: "res.cloudinary.com",
       },
       {
         protocol: "https",
@@ -41,7 +39,6 @@
         hostname: "i.seadn.io",
       },
     ],
-<<<<<<< HEAD
     // domains: [
     //   "*",
     //   "i.seadn.io",
@@ -50,18 +47,8 @@
     //   "nftstorage.link",
     //   "res.cloudinary.com",
     // ], // Allow images from all domains
-=======
-    domains: [
-      '*',
-      'i.seadn.io',
-      'ipfs.io',
-      'i.ibb.co',
-      'nftstorage.link',
-      'res.cloudinary.com',
-    ], // Allow images from all domains
->>>>>>> 4468936b
   },
-  serverExternalPackages: ['@xmtp/user-preferences-bindings-wasm'],
+  serverExternalPackages: ["@xmtp/user-preferences-bindings-wasm"],
 };
 
 export default nextConfig;