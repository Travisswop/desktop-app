import type { NextConfig } from "next";

const nextConfig: NextConfig = {
  /* config options here */
  images: {
<<<<<<< HEAD
    remotePatterns: [
      {
        protocol: "https", // Allow any protocol
        hostname: "*", // Allow any hostname
      },
      {
        protocol: "http", // Allow any protocol
        hostname: "*", // Allow any hostname
      },
      {
        protocol: "https",
        hostname: "res.cloudinary.com",
      },
    ],
=======
    domains: [
      '*',
      'i.seadn.io',
      'ipfs.io',
      'i.ibb.co',
      'nftstorage.link',
    ], // Allow images from all domains
>>>>>>> cbf601c6
  },
};

export default nextConfig;<|MERGE_RESOLUTION|>--- conflicted
+++ resolved
@@ -3,7 +3,6 @@
 const nextConfig: NextConfig = {
   /* config options here */
   images: {
-<<<<<<< HEAD
     remotePatterns: [
       {
         protocol: "https", // Allow any protocol
@@ -18,7 +17,6 @@
         hostname: "res.cloudinary.com",
       },
     ],
-=======
     domains: [
       '*',
       'i.seadn.io',
@@ -26,7 +24,6 @@
       'i.ibb.co',
       'nftstorage.link',
     ], // Allow images from all domains
->>>>>>> cbf601c6
   },
 };
 
