--- conflicted
+++ resolved
@@ -1,7 +1,7 @@
 import type { NextConfig } from "next";
 
 const cspValue =
-  process.env.NODE_ENV === 'production'
+  process.env.NODE_ENV === "production"
     ? [
         "default-src 'self'",
         "script-src 'self' https://challenges.cloudflare.com",
@@ -12,18 +12,18 @@
         "base-uri 'self'",
         "form-action 'self'",
         "frame-ancestors 'none'",
-        'child-src https://auth.privy.io https://verify.walletconnect.com https://verify.walletconnect.org',
-        'frame-src https://auth.privy.io https://verify.walletconnect.com https://verify.walletconnect.org https://challenges.cloudflare.com',
+        "child-src https://auth.privy.io https://verify.walletconnect.com https://verify.walletconnect.org",
+        "frame-src https://auth.privy.io https://verify.walletconnect.com https://verify.walletconnect.org https://challenges.cloudflare.com",
         "connect-src 'self' https://auth.privy.io wss://relay.walletconnect.com wss://relay.walletconnect.org wss://www.walletlink.org https://*.rpc.privy.systems",
         "worker-src 'self'",
         "manifest-src 'self'",
       ]
-        .join('; ')
-        .replace(/\s{2,}/g, ' ')
+        .join("; ")
+        .replace(/\s{2,}/g, " ")
         .trim()
     : ["default-src 'self'", "img-src 'self' data: blob:"]
-        .join('; ')
-        .replace(/\s{2,}/g, ' ')
+        .join("; ")
+        .replace(/\s{2,}/g, " ")
         .trim();
 
 const nextConfig: NextConfig = {
@@ -37,21 +37,12 @@
   images: {
     remotePatterns: [
       {
-<<<<<<< HEAD
         protocol: "https",
         hostname: "*",
       },
       {
         protocol: "http",
         hostname: "*",
-=======
-        protocol: 'https',
-        hostname: '*',
-      },
-      {
-        protocol: 'http',
-        hostname: '*',
->>>>>>> 1e95f915
       },
       {
         protocol: "https",
@@ -75,19 +66,7 @@
       },
     ],
   },
-<<<<<<< HEAD
   serverExternalPackages: ["@xmtp/user-preferences-bindings-wasm"],
-  // async headers() {
-  //   return [
-  //     {
-  //       source: "/:path*",
-  //       headers: [
-  //         {
-  //           key: "Content-Security-Policy",
-  //           value:
-  //             "default-src 'self'; script-src 'self' https://challenges.cloudflare.com; style-src 'self' 'unsafe-inline'; img-src 'self' data: blob:; font-src 'self'; object-src 'none'; base-uri 'self'; form-action 'self'; frame-ancestors 'none'; child-src https://auth.privy.io https://verify.walletconnect.com https://verify.walletconnect.org; frame-src https://auth.privy.io https://verify.walletconnect.com https://verify.walletconnect.org https://challenges.cloudflare.com; connect-src 'self' https://auth.privy.io wss://relay.walletconnect.com wss://relay.walletconnect.org wss://www.walletlink.org https://*.rpc.privy.systems; worker-src 'self'; manifest-src 'self'",
-=======
-  serverExternalPackages: ['@xmtp/user-preferences-bindings-wasm'],
 
   // Add Privy Content Security Policy configuration for App Router
   // async headers() {
@@ -98,7 +77,6 @@
   //         {
   //           key: 'Content-Security-Policy',
   //           value: cspValue,
->>>>>>> 1e95f915
   //         },
   //       ],
   //     },
