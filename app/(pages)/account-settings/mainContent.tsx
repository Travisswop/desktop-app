'use client'; // for onsubmit -> replace this with server action
import React, { useEffect, useRef, useState } from 'react';
import Image from 'next/image';
// import UploadImageButton from "@/components/SignUp/UploadImageButton";
import uploadImgIcon from '@/public/images/upload_image_icon.svg';
import { FiUser } from 'react-icons/fi';
import { FaRegUserCircle } from 'react-icons/fa';
import { MdOutlineEmail } from 'react-icons/md';
import { SlCalender } from 'react-icons/sl';
import SelectAvatorModal from '@/components/modal/SelectAvatorModal';
import { Spinner, useDisclosure } from '@nextui-org/react';
// import { sendCloudinaryImage } from "@/util/SendCloudineryImage";
import { PhoneInput } from 'react-international-phone';
import 'react-international-phone/style.css';
import ProfileLoading from '@/components/loading/ProfileLoading';
import GooglePlacesAutocomplete from 'react-google-places-autocomplete';
import 'react-datepicker/dist/react-datepicker.css';
import { format, parse } from 'date-fns';
// import { toast } from "react-toastify";
// import isUrl from "@/util/isUrl";
<<<<<<< HEAD
import { updateUserProfile } from '@/actions/updateUserProfile';
import { useRouter } from 'next/navigation';
import { sendCloudinaryImage } from '@/lib/SendCloudineryImage';
import toast from 'react-hot-toast';
import isUrl from '@/lib/isUrl';
import UploadImageButton from '@/components/Button/UploadImageButton';
import AnimateButton from '@/components/ui/Button/AnimateButton';
import { Card, CardContent } from '@/components/ui/card';
import Link from 'next/link';
import { Button } from '@/components/ui/button';
=======
import { updateUserProfile } from "@/actions/updateUserProfile";
import { useRouter } from "next/navigation";
import { sendCloudinaryImage } from "@/lib/SendCloudineryImage";
import toast from "react-hot-toast";
import isUrl from "@/lib/isUrl";
import UploadImageButton from "@/components/Button/UploadImageButton";
import AnimateButton from "@/components/ui/Button/AnimateButton";
// import { Card, CardContent } from "@/components/ui/card";
// import Link from "next/link";
import { Button } from "@/components/ui/button";
>>>>>>> 3dc4b0bc

// export const maxDuration = 60;

const UpdateProfile = ({ data, token, switchToTab }: any) => {
  // console.log("dataggg", data);
  // console.log("token", token);

  const [selectedImage, setSelectedImage] = useState(null);
  const [galleryImage, setGalleryImage] = useState(null);
  const [uploadedImageUrl, setUploadedImageUrl] = useState('');
  const [isModalOpen, setIsModalOpen] = useState(false);

  const [loading, setLoading] = useState(false);
  const [submitLoading, setSubmitLoading] = useState(false);
  const [value, setValue] = useState<any>(null);
  const [phone, setPhone] = useState('');
  const [selectedCountryCode, setSelectedCountryCode] = useState('');
  const [dobDate, setDobDate] = useState<any>(new Date().getTime());

  const { isOpen, onOpen, onOpenChange } = useDisclosure();

  // console.log("phone", phone);
  // console.log("selectedCountryCode", selectedCountryCode);

  const router = useRouter();

  const handleGoToSubscriptions = () => {
    switchToTab('subscriptions'); // Change to the Subscriptions tab
  };

  const images = [
    '1',
    '2',
    '3',
    '4',
    '5',
    '6',
    '7',
    '8',
    '9',
    '10',
    '11',
    '12',
    '13',
    '14',
    '15',
    '16',
    '17',
    '18',
    '19',
    '20',
    '21',
    '22',
    '23',
    '24',
    '25',
    '26',
    '27',
    '28',
    '29',
    '30',
    '31',
    '32',
    '33',
    '34',
    '35',
    '36',
    '37',
    '38',
    '39',
    '40',
  ];

  useEffect(() => {
    if (galleryImage) {
      // Upload the image to Cloudinary
      sendCloudinaryImage(galleryImage)
        .then((url) => {
          setUploadedImageUrl(url);
          setSelectedImage(null);
        })
        .catch((err) => {
          console.error('Error uploading image:', err);
        });
    }
  }, [galleryImage]);

  const handleSubmit = async (e: any) => {
    setSubmitLoading(true);
    e.preventDefault();
    const formData = new FormData(e.currentTarget);
    const mobileNumber: any = formData.get('mobileNo');
    const userInfo = {
      _id: data.data._id,
      name: formData.get('name'),
      mobileNo: phone || '',
      address: value?.label || '',
      bio: formData.get('bio'),
      dob: dobDate,
      profilePic:
        selectedImage || uploadedImageUrl || data.data.profilePic,
      countryCode:
        mobileNumber?.split(' ')[0] || data.data.countryCode || '+1',
      countryFlag: selectedCountryCode || 'us',
      apt: 'N/A',
    };

    // console.log("user info", userInfo);

    try {
      const data = await updateUserProfile(userInfo, token);
      console.log('update result', data);

      if (data.state === 'success') {
        router.push('/');
        toast.success('Profile updated');
      }
    } catch (error) {
      toast.error('something went wrong!');
      console.error('error from hola', error);
      setSubmitLoading(false);
    } finally {
      setSubmitLoading(false);
    }
    // console.log("form submitted successfully", userInfo);
  };

  const handleSelectImage = (image: any) => {
    setSelectedImage(image);
    setGalleryImage(null);
  };

  // console.log("galleryImage", galleryImage);
  // console.log("upload Image url", uploadedImageUrl);

  // console.log("selectedImage", selectedImage);

  const handleModal = () => {
    onOpen();
    setIsModalOpen(true);
  };

  const handleFileChange = (event: any) => {
    const file = event.target.files[0];
    if (file) {
      setIsModalOpen(false);
      const reader = new FileReader();
      reader.onloadend = () => {
        setSelectedImage(null);
        setGalleryImage(reader.result as any);
      };
      reader.readAsDataURL(file);
    }
  };

  const dateInputRef = useRef<any>(null);

  const handleDateIconClick = () => {
    dateInputRef?.current?.showPicker(); // Triggers the native date picker
  };

  useEffect(() => {
    if (data.data.dob) {
      return setDobDate(data.data.dob);
    }
  }, [data.data.dob]);

  useEffect(() => {
    if (data.data.mobileNo) {
      setPhone(data.data.mobileNo);
    }
  }, [data.data.mobileNo]);

  useEffect(() => {
    if (data.data.address) {
      setValue({
        label: data.data.address,
        value: {
          description: data.data.address,
          structured_formatting: {
            main_text: data.data.address.split(',')[0],
            secondary_text: data.data.address
              .split(',')
              .slice(1)
              .join(', '),
          },
        },
      });
    }
  }, [data.data.address]);
  // console.log("phone", phone);

  const handleChange = (e: any) => {
    const { value } = e.target;
    const parsedDate = parse(value, 'yyyy-MM-dd', new Date());
    const timestamp = parsedDate.getTime(); // Get Unix timestamp (milliseconds)
    setDobDate(timestamp);
  };

  return (
    <section className="bg-white w-full h-full flex items-center justify-center">
      <div className="bg-white w-full overflow-y-auto">
        <form onSubmit={handleSubmit}>
          <div className="flex flex-col gap-8 w-full h-full mb-4 sm:mb-10">
            <div className="flex-1 flex flex-col gap-y-4 items-start">
              <h1 className="text-xl font-bold">Parent Profile</h1>
              <p className="text-sm text-gray-600 text-start">
                This is your account profile used to <br /> manage the
                Swop ecosystem
              </p>
              <div className="w-48 h-48 overflow-hidden rounded-full border-2 border-[#8A2BE2] border-opacity-20 relative">
                <div className="bg-white">
                  {galleryImage && (
                    <Image
                      src={galleryImage}
                      // width={400}
                      // height={400}
                      fill
                      alt="image"
                      quality={100}
                      className="rounded-full bg-white"
                    />
                  )}

                  {selectedImage && (
                    <Image
                      src={`/images/user_avator/${selectedImage}@3x.png`}
                      width={260}
                      height={260}
                      alt="avator"
                      quality={100}
                      className="rounded-full w-full h-full bg-white"
                    />
                  )}

                  {!galleryImage && !selectedImage && (
                    <Image
                      src={
                        isUrl(data.data.profilePic)
                          ? data.data.profilePic
                          : `/images/user_avator/${data.data.profilePic}@3x.png`
                      }
                      fill
                      alt="avator"
                      quality={100}
                      className="rounded-full bg-white"
                    />
                  )}
                </div>
                <div className="bg-[#3f3f3f50] absolute top-1/2 w-full h-full">
                  <button type="button" onClick={handleModal}>
                    <Image
                      src={uploadImgIcon}
                      alt="upload image icon"
                      width={28}
                      className="absolute left-1/2 top-8 -translate-x-[50%]"
                    />
                  </button>
                </div>
              </div>
              <UploadImageButton handleModal={handleModal} />
            </div>
            {loading ? (
              <div className="flex-1 lg:flex-[1.5] xl:flex-[2]">
                <ProfileLoading />
              </div>
            ) : (
              <div className="flex-1 lg:flex-[1.5] xl:flex-[2]">
                <h6 className="font-semibold mb-4 text-lg">
                  Parent Profile
                </h6>
                {/* <p>country code: {countryCode}</p> */}
                <div className="grid grid-cols-2 gap-y-6 gap-x-10">
                  <div className="">
                    <label htmlFor="fullName" className="mb-2 block">
                      Name
                      <span className="text-red-500 font-bold">
                        *
                      </span>
                    </label>
                    <div className="relative">
                      <FiUser
                        className="absolute left-4 top-1/2 -translate-y-[50%] font-bold text-gray-600"
                        size={19}
                      />
                      <input
                        type="text"
                        id="fullName"
                        name="name"
                        defaultValue={data.data.name}
                        required
                        placeholder="Enter name"
                        className="w-full border border-[#ede8e8] focus:border-[#e5e0e0] rounded-xl focus:outline-none pl-10 py-2 text-gray-700 bg-gray-100"
                      />
                    </div>
                  </div>
                  <div className="">
                    <label htmlFor="bio" className="mb-2 block">
                      Bio
                    </label>
                    <div className="relative">
                      <FaRegUserCircle
                        className="absolute left-4 top-1/2 -translate-y-[50%] font-bold text-gray-600"
                        size={18}
                      />
                      <input
                        type="text"
                        id="bio"
                        name="bio"
                        defaultValue={data.data.bio}
                        placeholder="Enter bio"
                        className="w-full border border-[#ede8e8] focus:border-[#e5e0e0] rounded-xl focus:outline-none pl-10 py-2 text-gray-700 bg-gray-100"
                      />
                    </div>
                  </div>
                  <div className="">
                    <label htmlFor="phone" className="mb-2 block">
                      Phone Number
                    </label>
                    {loading ? (
                      'loading...'
                    ) : (
                      <PhoneInput
                        defaultCountry={data.data.countryFlag.toLowerCase()}
                        forceDialCode={true}
                        value={phone}
                        name="mobileNo"
                        onChange={(phone, country) => {
                          setPhone(phone);
                          setSelectedCountryCode(
                            country.country.iso2
                          ); // Update the selected country code
                        }}
                        className="w-full"
                      />
                    )}
                  </div>
                  <div className="">
                    <label htmlFor="email" className="mb-2 block">
                      Email
                      <span className="text-red-500 font-bold">
                        *
                      </span>
                    </label>
                    <div className="relative">
                      <MdOutlineEmail
                        className="absolute left-4 top-1/2 -translate-y-[50%] font-bold text-gray-600"
                        size={19}
                      />
                      <input
                        type="text"
                        id="email"
                        defaultValue={data.data.email}
                        required
                        readOnly
                        placeholder="Enter email"
                        className="w-full cursor-not-allowed border border-[#ede8e8] focus:border-[#e5e0e0] rounded-xl focus:outline-none pl-10 py-2 text-gray-700 bg-gray-100"
                      />
                    </div>
                  </div>
                  <div className="">
                    <label htmlFor="birthDate" className="mb-2 block">
                      Birth Date
                      <span className="text-red-500 font-bold">
                        *
                      </span>
                    </label>
                    <div
                      className="relative"
                      onClick={handleDateIconClick}
                    >
                      <button type="button">
                        <SlCalender
                          className="absolute left-4 top-1/2 -translate-y-[50%] font-bold text-gray-600"
                          size={16}
                        />
                      </button>
                      <input
                        type="date"
                        id="birthDate"
                        ref={dateInputRef}
                        required
                        // value={dobDate}
                        value={format(dobDate, 'yyyy-MM-dd')} // Format dobDate to 'yyyy-MM-dd'
                        // onChange={(e) =>
                        //   setDobDate(
                        //     format(new Date(e.target.value), "yyyy-MM-dd")
                        //   )
                        // }
                        onChange={handleChange}
                        placeholder="Enter birth date"
                        className="w-full border appearance-none pr-2 border-[#ede8e8] focus:border-[#e5e0e0] rounded-xl focus:outline-none pl-10 py-2 text-gray-700 bg-gray-100"
                      />
                    </div>
                  </div>
                  <div className="">
                    <label htmlFor="address" className="mb-2 block">
                      Address (Shopping Delivery Address)
                    </label>

                    <GooglePlacesAutocomplete
                      apiKey="AIzaSyDaERPmsWGDCk2MrKXsqkMfPkSu614Simk"
                      selectProps={{
                        value,
                        onChange: setValue as any,
                        placeholder: 'Enter address',
                      }}
                    />
                  </div>
                </div>
                <div className="mt-4 flex items-center gap-3 w-max">
                  <button
                    type="submit"
                    disabled={submitLoading}
                    className="bg-black text-white py-1.5 rounded-xl px-10 mx-auto"
                  >
                    {submitLoading ? (
                      <Spinner size="sm" color="white" />
                    ) : (
                      <div className="py-0.5">Save</div>
                    )}
                  </button>
                  <AnimateButton
                    onClick={() => router.back()}
                    type="button"
                    // disabled={submitLoading}
                    width="w-32"
                  >
                    Cancel
                  </AnimateButton>
                </div>
              </div>
            )}
          </div>
        </form>
        <hr />
        <div className="border-none mt-6">
          <div className="">
            <h3 className="text-lg font-semibold mb-2">
              Delete my account
            </h3>
            <p className="text-sm text-muted-foreground mb-2">
              Do you want to downgrade instead?{' '}
              <button
                onClick={handleGoToSubscriptions}
                className="text-gray-700 underline underline-offset-4 font-medium"
              >
                Manage Subscriptions
              </button>
            </p>
            <Button disabled variant="destructive">
              Delete my account
            </Button>
          </div>
        </div>
      </div>

      {/* modal here  */}
      {isModalOpen && (
        <SelectAvatorModal
          isOpen={isOpen}
          onOpenChange={onOpenChange}
          images={images}
          onSelectImage={handleSelectImage}
          setIsModalOpen={setIsModalOpen}
          handleFileChange={handleFileChange}
        />
      )}
    </section>
  );
};

export default UpdateProfile;<|MERGE_RESOLUTION|>--- conflicted
+++ resolved
@@ -18,7 +18,6 @@
 import { format, parse } from 'date-fns';
 // import { toast } from "react-toastify";
 // import isUrl from "@/util/isUrl";
-<<<<<<< HEAD
 import { updateUserProfile } from '@/actions/updateUserProfile';
 import { useRouter } from 'next/navigation';
 import { sendCloudinaryImage } from '@/lib/SendCloudineryImage';
@@ -26,21 +25,9 @@
 import isUrl from '@/lib/isUrl';
 import UploadImageButton from '@/components/Button/UploadImageButton';
 import AnimateButton from '@/components/ui/Button/AnimateButton';
-import { Card, CardContent } from '@/components/ui/card';
-import Link from 'next/link';
-import { Button } from '@/components/ui/button';
-=======
-import { updateUserProfile } from "@/actions/updateUserProfile";
-import { useRouter } from "next/navigation";
-import { sendCloudinaryImage } from "@/lib/SendCloudineryImage";
-import toast from "react-hot-toast";
-import isUrl from "@/lib/isUrl";
-import UploadImageButton from "@/components/Button/UploadImageButton";
-import AnimateButton from "@/components/ui/Button/AnimateButton";
 // import { Card, CardContent } from "@/components/ui/card";
 // import Link from "next/link";
-import { Button } from "@/components/ui/button";
->>>>>>> 3dc4b0bc
+import { Button } from '@/components/ui/button';
 
 // export const maxDuration = 60;
 
