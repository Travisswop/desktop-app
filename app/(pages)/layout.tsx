--- conflicted
+++ resolved
@@ -1,14 +1,7 @@
-<<<<<<< HEAD
-"use client";
-import Header from "@/components/Header";
-import Sidenav from "@/components/Sidenav";
-// import { withAuth } from '@/lib/withAuth';
-
-=======
 'use client';
 import Header from '@/components/Header';
 import Sidenav from '@/components/Sidenav';
->>>>>>> f0d0e946
+
 const PageLayout = ({ children }: { children: React.ReactNode }) => {
   return (
     <div className="min-h-screen">
@@ -23,5 +16,4 @@
   );
 };
 
-// export default withAuth(PageLayout);
 export default PageLayout;