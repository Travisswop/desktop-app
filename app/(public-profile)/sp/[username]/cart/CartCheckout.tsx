--- conflicted
+++ resolved
@@ -1,6 +1,5 @@
-"use client";
-
-<<<<<<< HEAD
+'use client';
+
 import React, { useEffect, useCallback, useMemo } from 'react';
 import { loadStripe } from '@stripe/stripe-js';
 import { Elements } from '@stripe/react-stripe-js';
@@ -17,35 +16,10 @@
 import { useSolanaWalletContext } from '@/lib/context/SolanaWalletContext';
 import { useCart } from './context/CartContext';
 import { useCartPersistence } from './hooks/useCartPersistence';
-=======
-import React, {
-  useEffect,
-  useState,
-  useCallback,
-  useMemo,
-  useRef,
-} from "react";
-import { loadStripe } from "@stripe/stripe-js";
-import { Elements } from "@stripe/react-stripe-js";
-import { createPaymentIntent } from "@/lib/payment-actions";
-import {
-  deleteCartItem,
-  getNftDetails,
-  updateCartQuantity,
-} from "@/actions/addToCartActions";
-import { useUser } from "@/lib/UserContext";
-import { useParams } from "next/navigation";
-import { useDisclosure } from "@nextui-org/react";
-import { Sheet, SheetContent, SheetTitle } from "@/components/ui/sheet";
-import NftPaymentModal from "@/components/modal/NftPayment";
-import { useSolanaWalletContext } from "@/lib/context/SolanaWalletContext";
-
->>>>>>> f0320b82
 import {
   CartItemsList,
   CheckoutCard,
   ErrorDisplay,
-<<<<<<< HEAD
   LoadingSpinner,
   StripePaymentForm,
 } from './components';
@@ -60,19 +34,10 @@
   deleteCartItem,
 } from '@/actions/addToCartActions';
 import toast from 'react-hot-toast';
-=======
-} from "./components";
-import {
-  CartItem,
-  CustomerInfo,
-  PaymentMethod,
-  Status,
-} from "./components/types";
-import { createOrder } from "@/actions/orderActions";
->>>>>>> f0320b82
 
 // Environment variable constants
-const STRIPE_KEY = process.env.NEXT_PUBLIC_STRIPE_PUBLISHABLE_KEY || "";
+const STRIPE_KEY =
+  process.env.NEXT_PUBLIC_STRIPE_PUBLISHABLE_KEY || '';
 
 // Initialize Stripe only once
 let stripePromise: ReturnType<typeof loadStripe> | null = null;
@@ -83,52 +48,10 @@
   return stripePromise;
 };
 
-<<<<<<< HEAD
 const CartCheckout = () => {
   const { user, accessToken } = useUser();
   const { solanaWallets } = useSolanaWalletContext();
   const { state, dispatch, subtotal } = useCart();
-=======
-// Helper function to handle localStorage cart
-const getCartFromLocalStorage = () => {
-  if (typeof window !== "undefined") {
-    const cart = localStorage.getItem("marketplace-add-to-cart");
-    return cart ? JSON.parse(cart) : [];
-  }
-  return [];
-};
-
-const CartCheckout = ({ data, accessToken }: any) => {
-  const { user } = useUser();
-  const { solanaWallets } = useSolanaWalletContext();
-  const [localCartData, setLocalCartData] = useState([]);
-  const [nftDetails, setNftDetials] = useState<any>();
-  const [cartItems, setCartItems] = useState<any>([]);
-
-  useEffect(() => {
-    if (!accessToken) {
-      const cartData = getCartFromLocalStorage();
-      setLocalCartData(cartData);
-    }
-  }, [accessToken]);
-
-  useEffect(() => {
-    const fetchNftData = async () => {
-      const data = await getNftDetails(localCartData);
-      setNftDetials(data);
-    };
-    if (!accessToken && localCartData?.length > 0) {
-      fetchNftData();
-    }
-  }, [accessToken, localCartData, localCartData?.length]);
-
-  console.log("localCartData", localCartData);
-
-  const solanaWallet = solanaWallets?.find(
-    (w: any) => w.walletClientType === "privy"
-  );
-
->>>>>>> f0320b82
   const params = useParams();
   const name = params.username as string;
   const orderIdRef = React.useRef<string | null>(null);
@@ -137,7 +60,6 @@
   useCartPersistence();
 
   // State variables
-<<<<<<< HEAD
   const [clientSecret, setClientSecret] = React.useState<
     string | null
   >(null);
@@ -151,48 +73,30 @@
   const [errorMessage, setErrorMessage] = React.useState<
     string | null
   >(null);
-=======
-  const [clientSecret, setClientSecret] = useState<string | null>(null);
-  const [loading, setLoading] = useState(true);
-  const [error, setError] = useState<string | null>(null);
-  const [isPaymentSheetOpen, setIsPaymentSheetOpen] = useState(false);
-  const [loadingOperations, setLoadingOperations] = useState<
-    Record<string, { updating: boolean; deleting: boolean }>
-  >({});
-  const [errorMessage, setErrorMessage] = useState<string | null>(null);
-
-  console.log("loading", loading);
->>>>>>> f0320b82
 
   // Default customer information
   const defaultCustomerInfo: CustomerInfo = {
-    email: "",
-    name: "",
-    phone: "",
+    email: '',
+    name: '',
+    phone: '',
     wallet: {
-<<<<<<< HEAD
       ens: '',
       address:
         solanaWallets?.find(
           (w: any) => w.walletClientType === 'privy'
         )?.address || '',
-=======
-      ens: "",
-      address: solanaWallet?.address || "",
->>>>>>> f0320b82
     },
     useSwopId: false,
     address: {
-      line1: "",
-      line2: "",
-      city: "",
-      state: "",
-      postalCode: "",
-      country: "US",
+      line1: '',
+      line2: '',
+      city: '',
+      state: '',
+      postalCode: '',
+      country: 'US',
     },
   };
   const [customerInfo, setCustomerInfo] =
-<<<<<<< HEAD
     React.useState<CustomerInfo>(defaultCustomerInfo);
 
   // NFT wallet payment modal state
@@ -205,58 +109,6 @@
   const hasPhygitalProducts = useMemo(() => {
     return state.items.some(
       (item) => item.nftTemplate?.nftType === 'phygital'
-=======
-    useState<CustomerInfo>(defaultCustomerInfo);
-
-  // NFT wallet payment modal state
-  const { isOpen, onOpen, onOpenChange } = useDisclosure();
-  const [walletOrderId, setWalletOrderId] = useState<string | null>(null);
-
-  useEffect(() => {
-    if (accessToken) {
-      if (data?.state !== "success" || !Array.isArray(data?.data?.cartItems)) {
-        setCartItems([]);
-      } else {
-        setCartItems(data.data.cartItems);
-      }
-    } else {
-      if (!accessToken && nftDetails?.data?.cartItems) {
-        setCartItems(nftDetails?.data?.cartItems);
-      } else {
-        setCartItems([]);
-      }
-    }
-  }, [
-    accessToken,
-    data?.data?.cartItems,
-    data?.state,
-    nftDetails?.data?.cartItems,
-  ]);
-
-  // Parse cart items with proper error handling
-  // const cartItems: CartItem[] = useMemo(() => {
-  //   if (accessToken) {
-  //     if (data?.state !== "success" || !Array.isArray(data?.data?.cartItems)) {
-  //       return [];
-  //     }
-  //     return data.data.cartItems;
-  //   } else {
-  //     return nftDetails?.data?.cartItems;
-  //   }
-  // }, [
-  //   accessToken,
-  //   data?.data?.cartItems,
-  //   data?.state,
-  //   nftDetails?.data?.cartItems,
-  // ]);
-
-  console.log("cartItems", cartItems);
-
-  // Check if any product requires physical shipping
-  const hasPhygitalProducts = useMemo(() => {
-    return cartItems.some(
-      (item: any) => item.nftTemplate.nftType === "phygital"
->>>>>>> f0320b82
     );
   }, [state.items]);
 
@@ -266,14 +118,13 @@
       if (subtotal <= 0 || clientSecret) return;
 
       try {
-        // setLoading(true);
+        setLoading(true);
         setError(null);
         const { clientSecret: secret } = await createPaymentIntent(
           Math.round(subtotal * 100)
         );
         setClientSecret(secret);
       } catch (err) {
-<<<<<<< HEAD
         console.error('Error initializing payment:', err);
         const errorMessage =
           err instanceof Error
@@ -281,10 +132,6 @@
             : 'Could not initialize payment. Please try again later.';
         setError(errorMessage);
         toast.error(errorMessage);
-=======
-        console.error("Error initializing payment:", err);
-        setError("Could not initialize payment. Please try again later.");
->>>>>>> f0320b82
       } finally {
         setLoading(false);
       }
@@ -318,82 +165,10 @@
     }
   }, [user, customerInfo.useSwopId, solanaWallets]);
 
-<<<<<<< HEAD
   // Handlers for cart operations
   const handleUpdateQuantity = useCallback(
     async (item: any, type: 'inc' | 'dec') => {
       const itemId = item._id;
-=======
-  // Handlers for cart operations - memoized to prevent re-creation on renders
-  // const handleUpdateQuantity = useCallback(
-  //   async (item: CartItem, type: "inc" | "dec") => {
-  //     const itemId = item._id;
-
-  //     try {
-  //       // Update loading state
-  //       setLoadingOperations((prev) => ({
-  //         ...prev,
-  //         [itemId]: { ...prev[itemId], updating: true },
-  //       }));
-
-  //       const newQuantity =
-  //         type === "inc" ? item.quantity + 1 : item.quantity - 1;
-  //       if (newQuantity < 1) return;
-
-  //       const payload = {
-  //         cartId: itemId,
-  //         quantity: newQuantity,
-  //       };
-
-  //       if (name) {
-  //         await updateCartQuantity(payload, accessToken, name);
-  //       }
-  //     } catch (error) {
-  //       console.error("Error updating quantity:", error);
-  //       setErrorMessage("Failed to update quantity");
-  //     } finally {
-  //       // Reset loading state with slight delay for UI feedback
-  //       setTimeout(() => {
-  //         setLoadingOperations((prev) => ({
-  //           ...prev,
-  //           [itemId]: { ...prev[itemId], updating: false },
-  //         }));
-  //       }, 300);
-  //     }
-  //   },
-  //   [name, accessToken]
-  // );
-
-  // // Cart item removal handler
-  // const handleRemoveItem = useCallback(
-  //   async (id: string) => {
-  //     try {
-  //       setLoadingOperations((prev) => ({
-  //         ...prev,
-  //         [id]: { ...prev[id], deleting: true },
-  //       }));
-
-  //       await deleteCartItem(id, accessToken, name);
-  //     } catch (error) {
-  //       console.error("Error removing item:", error);
-  //       setErrorMessage("Failed to remove item");
-  //     } finally {
-  //       setTimeout(() => {
-  //         setLoadingOperations((prev) => ({
-  //           ...prev,
-  //           [id]: { ...prev[id], deleting: false },
-  //         }));
-  //       }, 300);
-  //     }
-  //   },
-  //   [name, accessToken]
-  // );
-
-  const handleUpdateQuantity = useCallback(
-    async (item: CartItem, type: "inc" | "dec") => {
-      const itemId = item._id;
-      setLoading(false);
->>>>>>> f0320b82
       try {
         setLoadingOperations((prev) => ({
           ...prev,
@@ -401,10 +176,9 @@
         }));
 
         const newQuantity =
-          type === "inc" ? item.quantity + 1 : item.quantity - 1;
+          type === 'inc' ? item.quantity + 1 : item.quantity - 1;
         if (newQuantity < 1) return;
 
-<<<<<<< HEAD
         if (name) {
           await updateCartQuantity(
             { cartId: itemId, quantity: newQuantity },
@@ -421,32 +195,6 @@
         console.error('Error updating quantity:', error);
         setErrorMessage('Failed to update quantity');
         toast.error('Failed to update quantity. Please try again.');
-=======
-        if (accessToken && name) {
-          // With accessToken - API call
-          const payload = {
-            cartId: itemId,
-            quantity: newQuantity,
-          };
-          await updateCartQuantity(payload, accessToken, name);
-        } else {
-          // Without accessToken - localStorage
-          const currentCart = getCartFromLocalStorage();
-          const updatedCart = currentCart.map((cartItem: any) =>
-            cartItem._id === itemId
-              ? { ...cartItem, quantity: newQuantity }
-              : cartItem
-          );
-          localStorage.setItem(
-            "marketplace-add-to-cart",
-            JSON.stringify(updatedCart)
-          );
-          setLocalCartData(updatedCart);
-        }
-      } catch (error) {
-        console.error("Error updating quantity:", error);
-        setErrorMessage("Failed to update quantity");
->>>>>>> f0320b82
       } finally {
         setTimeout(() => {
           setLoadingOperations((prev) => ({
@@ -454,7 +202,6 @@
             [itemId]: { ...prev[itemId], updating: false },
           }));
         }, 300);
-        setLoading(false);
       }
     },
     [name, accessToken, dispatch]
@@ -463,13 +210,11 @@
   const handleRemoveItem = useCallback(
     async (id: string) => {
       try {
-        setLoading(false);
         setLoadingOperations((prev) => ({
           ...prev,
           [id]: { ...prev[id], deleting: true },
         }));
 
-<<<<<<< HEAD
         if (accessToken) {
           await deleteCartItem(id, accessToken, name);
         }
@@ -479,28 +224,6 @@
         console.error('Error removing item:', error);
         setErrorMessage('Failed to remove item');
         toast.error('Failed to remove item. Please try again.');
-=======
-        if (accessToken && name) {
-          await deleteCartItem(id, accessToken, name);
-        } else {
-          // Without accessToken - localStorage
-          const currentCart = getCartFromLocalStorage();
-          const updatedCart = currentCart.filter(
-            (item: any) => item._id !== id
-          );
-          localStorage.setItem(
-            "marketplace-add-to-cart",
-            JSON.stringify(updatedCart)
-          );
-          setLocalCartData(updatedCart);
-          if (updatedCart.length === 0) {
-            setCartItems([]);
-          }
-        }
-      } catch (error) {
-        console.error("Error removing item:", error);
-        setErrorMessage("Failed to remove item");
->>>>>>> f0320b82
       } finally {
         setTimeout(() => {
           setLoadingOperations((prev) => ({
@@ -525,16 +248,9 @@
     (e: React.ChangeEvent<HTMLInputElement>) => {
       const { name, value } = e.target;
       setCustomerInfo((prev) => {
-<<<<<<< HEAD
         if (name.includes('.')) {
           const [parent, child] = name.split('.');
           if (parent === 'address') {
-=======
-        // Handle nested properties (address.line1, etc.)
-        if (name.includes(".")) {
-          const [parent, child] = name.split(".");
-          if (parent === "address") {
->>>>>>> f0320b82
             return {
               ...prev,
               address: { ...prev.address, [child]: value },
@@ -579,12 +295,12 @@
     const requiredFields = [
       {
         field: customerInfo.email,
-        message: "Please enter your email address",
+        message: 'Please enter your email address',
       },
-      { field: customerInfo.name, message: "Please enter your name" },
+      { field: customerInfo.name, message: 'Please enter your name' },
       {
         field: customerInfo.phone,
-        message: "Please enter your phone number",
+        message: 'Please enter your phone number',
       },
     ];
 
@@ -592,25 +308,25 @@
       requiredFields.push(
         {
           field: customerInfo.address.line1,
-          message: "Please enter your address",
+          message: 'Please enter your address',
         },
         {
           field: customerInfo.address.city,
-          message: "Please enter your city",
+          message: 'Please enter your city',
         },
         {
           field: customerInfo.address.state,
-          message: "Please enter your state/province",
+          message: 'Please enter your state/province',
         },
         {
           field: customerInfo.address.postalCode,
-          message: "Please enter your postal code",
+          message: 'Please enter your postal code',
         }
       );
     }
 
     for (const { field, message } of requiredFields) {
-      if (!field || field.trim() === "") {
+      if (!field || field.trim() === '') {
         setErrorMessage(message);
         toast.error(message);
         return false;
@@ -619,12 +335,8 @@
 
     const emailRegex = /^[^\s@]+@[^\s@]+\.[^\s@]+$/;
     if (!emailRegex.test(customerInfo.email)) {
-<<<<<<< HEAD
       setErrorMessage('Please enter a valid email address');
       toast.error('Please enter a valid email address');
-=======
-      setErrorMessage("Please enter a valid email address");
->>>>>>> f0320b82
       return false;
     }
 
@@ -651,26 +363,15 @@
           },
           cartItems: state.items,
           paymentMethod,
-          status: "pending" as Status,
+          status: 'pending' as Status,
         };
 
-<<<<<<< HEAD
         const { orderId } = await createOrder(orderInfo, accessToken);
         return orderId;
       } catch (error) {
         console.error('Error creating order:', error);
         setErrorMessage('Failed to create order. Please try again.');
         toast.error('Failed to create order. Please try again.');
-=======
-        console.log("orderInfo", orderInfo);
-
-        const { orderId } = await createOrder(orderInfo, accessToken);
-        console.log("🚀 ~ orderId:", orderId);
-        return orderId;
-      } catch (error) {
-        console.error("Error creating order:", error);
-        setErrorMessage("Failed to create order. Please try again.");
->>>>>>> f0320b82
         return null;
       }
     },
@@ -685,7 +386,7 @@
 
   // Payment handlers
   const handleOpenWalletPayment = useCallback(async () => {
-    const orderId = await createOrderForPayment("wallet");
+    const orderId = await createOrderForPayment('wallet');
     if (orderId) {
       setWalletOrderId(orderId);
       onOpen();
@@ -693,7 +394,7 @@
   }, [createOrderForPayment, onOpen]);
 
   const handleOpenPaymentSheet = useCallback(async () => {
-    const orderId = await createOrderForPayment("stripe");
+    const orderId = await createOrderForPayment('stripe');
     if (orderId) {
       orderIdRef.current = orderId;
       if (!clientSecret) {
@@ -704,7 +405,6 @@
           );
           setClientSecret(secret);
         } catch (paymentError) {
-<<<<<<< HEAD
           console.error('Error initializing payment:', paymentError);
           setErrorMessage(
             'Could not initialize payment. Please try again.'
@@ -712,10 +412,6 @@
           toast.error(
             'Could not initialize payment. Please try again.'
           );
-=======
-          console.error("Error initializing payment:", paymentError);
-          setErrorMessage("Could not initialize payment. Please try again.");
->>>>>>> f0320b82
           return;
         } finally {
           setLoading(false);
@@ -729,13 +425,6 @@
     return <LoadingSpinner />;
   }
 
-<<<<<<< HEAD
-  console.log('🚀 ~ state.items:', state.items);
-  console.log('🚀 ~ subtotal:', subtotal);
-
-=======
-  console.log("customerInfo", customerInfo);
->>>>>>> f0320b82
   return (
     <div className="w-full max-w-md">
       <CartItemsList
@@ -777,21 +466,20 @@
           stripe={getStripePromise()}
           options={{
             clientSecret,
-<<<<<<< HEAD
             appearance: { theme: 'stripe' },
-=======
-            appearance: {
-              theme: "stripe",
-            },
->>>>>>> f0320b82
           }}
         >
-          <Sheet open={isPaymentSheetOpen} onOpenChange={setIsPaymentSheetOpen}>
+          <Sheet
+            open={isPaymentSheetOpen}
+            onOpenChange={setIsPaymentSheetOpen}
+          >
             <SheetContent
               side="bottom"
               className="h-[90vh] mx-auto max-w-md p-0 overflow-hidden flex flex-col"
             >
-              <SheetTitle className="sr-only">Payment Sheet</SheetTitle>
+              <SheetTitle className="sr-only">
+                Payment Sheet
+              </SheetTitle>
               <div className="p-4 border-b border-gray-700 flex items-center justify-between">
                 <div>
                   <h2 className="text-xl font-semibold">Payment</h2>
