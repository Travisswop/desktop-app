--- conflicted
+++ resolved
@@ -24,21 +24,14 @@
 // import { background } from "@/lib/icons";
 import { redirect } from 'next/navigation';
 // import { getUserData } from "@/actions/user";
-<<<<<<< HEAD
 import { Toaster } from '@/components/ui/toaster';
 import MarketPlace from '@/components/publicProfile/MarketPlace';
-
-export default function ClientProfile({
+import { cookies } from 'next/headers';
+
+export default async function ClientProfile({
   initialData,
   userName,
 }: any) {
-=======
-import { Toaster } from "@/components/ui/toaster";
-import MarketPlace from "@/components/publicProfile/MarketPlace";
-import { cookies } from "next/headers";
-
-export default async function ClientProfile({ initialData, userName }: any) {
->>>>>>> e1420c30
   // const [data, setData] = useState(initialData);
   if (initialData.redirect) {
     redirect(`/sp/${initialData.data.username}`);
@@ -55,8 +48,8 @@
   //   };
   // }, [data.username]);
   const cookieStore = cookies();
-  const accessToken = (await cookieStore).get("access-token")?.value;
-  const userId = (await cookieStore).get("user-id")?.value;
+  const accessToken = (await cookieStore).get('access-token')?.value;
+  const userId = (await cookieStore).get('user-id')?.value;
 
   const {
     _id,
