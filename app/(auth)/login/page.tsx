--- conflicted
+++ resolved
@@ -320,12 +320,6 @@
         }
 
         if (!response.ok) {
-<<<<<<< HEAD
-          console.log("hit error");
-
-          await createWallet();
-          router.push("/onboard");
-=======
           console.log(
             'User verification failed, redirecting to onboard'
           );
@@ -334,7 +328,6 @@
           );
           setIsLoading(false);
           setTimeout(() => router.push('/onboard'), 2000);
->>>>>>> 8227d67e
           return;
         }
 
