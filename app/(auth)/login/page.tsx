"use client";

import { usePrivy, useLogin } from "@privy-io/react-auth";
import { useRouter } from "next/navigation";
import { Skeleton } from "@/components/ui/skeleton";
import { useEffect, useRef, useState } from "react";
import { Card, CardContent, CardHeader } from "@/components/ui/card";

import RotateEarth from "@/components/rotating-earth";

const Login: React.FC = () => {
  const { ready, authenticated, getAccessToken } = usePrivy();

  const router = useRouter();
  const loginInitiated = useRef(false);
  const [isLoading, setIsLoading] = useState(false);

  const { login } = useLogin({
    onComplete: async (user) => {
      console.log("🚀 ~ onComplete: ~ user:", user);
      const email =
        user.google?.email ||
        user.email?.address ||
        user.linkedAccounts.find((account) => account.type === "email")
          ?.address ||
        user.linkedAccounts.find((account) => account.type === "google_oauth")
          ?.email;

      if (!email) {
        console.log("No email found, redirecting to onboard");
        loginInitiated.current = false;
        router.push("/onboard");
        return;
      }

      try {
        const token = await getAccessToken();
<<<<<<< HEAD
        const response = await fetch("/api/auth/verify", {
          method: "POST",
=======
        const response = await fetch('/api/auth/verify-user', {
          method: 'POST',
>>>>>>> cbf601c6
          headers: {
            "Content-Type": "application/json",
            Authorization: `Bearer ${token}`,
          },
          body: JSON.stringify({
            email: email,
            userId: user.id,
          }),
        });

        console.log("Verify response:", response.status);

        if (!response.ok) {
          console.log("User not found, redirecting to onboard");
          loginInitiated.current = false;
          router.push("/onboard");
          return;
        }

        console.log("User found, redirecting to home");
        router.push("/");
      } catch (error) {
        console.error("Error verifying user:", error);
        loginInitiated.current = false;
        router.push("/onboard");
      } finally {
        setIsLoading(false);
      }
    },
    onError: (error) => {
      console.error("Login error:", error);
      loginInitiated.current = false;
      setIsLoading(false);
    },
  });

  useEffect(() => {
    if (ready && !authenticated && !loginInitiated.current) {
      loginInitiated.current = true;
      handleLogin();
    }
  }, [ready, authenticated]);

  const handleLogin = () => {
    setIsLoading(true);
    login();
  };

  console.log(ready, authenticated);

  if (!ready) {
    return <LoginSkeleton />;
  }

  if (isLoading || ready) {
    return (
      <div className="flex items-center justify-center min-h-screen">
        <RotateEarth />
      </div>
    );
  }
};

function LoginSkeleton() {
  return (
    <div className="flex items-center justify-center min-h-screen bg-gray-100">
      <Card className="w-full max-w-md">
        <CardHeader>
          <Skeleton className="h-8 w-3/4 mb-2" />
          <Skeleton className="h-4 w-full" />
        </CardHeader>
        <CardContent>
          <Skeleton className="h-4 w-full mb-2" />
          <Skeleton className="h-4 w-full mb-2" />
          <Skeleton className="h-4 w-3/4 mb-4" />
          <Skeleton className="h-10 w-full" />
        </CardContent>
      </Card>
    </div>
  );
}

export default Login;<|MERGE_RESOLUTION|>--- conflicted
+++ resolved
@@ -35,13 +35,8 @@
 
       try {
         const token = await getAccessToken();
-<<<<<<< HEAD
-        const response = await fetch("/api/auth/verify", {
-          method: "POST",
-=======
         const response = await fetch('/api/auth/verify-user', {
           method: 'POST',
->>>>>>> cbf601c6
           headers: {
             "Content-Type": "application/json",
             Authorization: `Bearer ${token}`,
