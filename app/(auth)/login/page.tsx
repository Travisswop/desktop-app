--- conflicted
+++ resolved
@@ -1,4 +1,3 @@
-<<<<<<< HEAD
 "use client";
 
 import { usePrivy, useLogin, useLogout } from "@privy-io/react-auth";
@@ -15,23 +14,6 @@
 import { WalletItem } from "@/types/wallet";
 import { updateUserWalletInfo } from "@/actions/updateUserProfile";
 import { createLoginWalletBalance } from "@/actions/createWallet";
-=======
-'use client';
-
-import { usePrivy, useLogin, useLogout } from '@privy-io/react-auth';
-import { useRouter } from 'next/navigation';
-import { useEffect, useRef, useState } from 'react';
-import { Card } from '@/components/ui/card';
-import Loader from '@/components/loading/Loader';
-import { Button } from '@/components/ui/button';
-import { ChevronRight } from 'lucide-react';
-import Image from 'next/image';
-import astronot from '@/public/onboard/astronot.svg';
-import bluePlanet from '@/public/onboard/blue-planet.svg';
-import yellowPlanet from '@/public/onboard/yellow-planet.svg';
-import { WalletItem } from '@/types/wallet';
-import { updateUserWalletInfo } from '@/actions/updateUserProfile';
->>>>>>> 02467420
 
 const Login: React.FC = () => {
   const { authenticated, ready, user: PrivyUser } = usePrivy();
@@ -41,28 +23,26 @@
   const [isLoading, setIsLoading] = useState(false);
   const [isLoggingOut, setIsLoggingOut] = useState(false);
   const [isRedirecting, setIsRedirecting] = useState(false);
-  const [walletData, setWalletData] = useState<WalletItem[] | null>(
-    null
-  );
+  const [walletData, setWalletData] = useState<WalletItem[] | null>(null);
   useEffect(() => {
     if (authenticated && ready && PrivyUser) {
       const linkWallet = PrivyUser?.linkedAccounts
         .map((item: any) => {
-          if (item.chainType === 'ethereum') {
+          if (item.chainType === "ethereum") {
             return {
               address: item.address,
               isActive:
-                item.walletClientType === 'privy' ||
-                item.connectorType === 'embedded',
+                item.walletClientType === "privy" ||
+                item.connectorType === "embedded",
               isEVM: true,
               walletClientType: item.walletClientType,
             };
-          } else if (item.chainType === 'solana') {
+          } else if (item.chainType === "solana") {
             return {
               address: item.address,
               isActive:
-                item.walletClientType === 'privy' ||
-                item.connectorType === 'embedded',
+                item.walletClientType === "privy" ||
+                item.connectorType === "embedded",
               isEVM: false,
               walletClientType: item.walletClientType,
             };
@@ -81,23 +61,21 @@
         const email =
           user.google?.email ||
           user.email?.address ||
-          user.linkedAccounts.find(
-            (account) => account.type === 'email'
-          )?.address ||
-          user.linkedAccounts.find(
-            (account) => account.type === 'google_oauth'
-          )?.email;
+          user.linkedAccounts.find((account) => account.type === "email")
+            ?.address ||
+          user.linkedAccounts.find((account) => account.type === "google_oauth")
+            ?.email;
 
         if (!email) {
-          console.log('No email found, redirecting to onboard');
-          router.push('/onboard');
+          console.log("No email found, redirecting to onboard");
+          router.push("/onboard");
           return;
         }
         const response = await fetch(
           `${process.env.NEXT_PUBLIC_API_URL}/api/v2/desktop/user/${email}`,
           {
             headers: {
-              'Content-Type': 'application/json',
+              "Content-Type": "application/json",
             },
           }
         );
@@ -107,13 +85,12 @@
         // console.log("user response for login", data);
 
         if (!response.ok) {
-          console.log('User not found, redirecting to onboard');
-          router.push('/onboard');
+          console.log("User not found, redirecting to onboard");
+          router.push("/onboard");
           return;
         }
 
         const payload = {
-<<<<<<< HEAD
           userId: data.user._id,
           ethAddress:
             walletData && walletData.find((wallet) => wallet?.isEVM)?.address,
@@ -124,32 +101,16 @@
         setIsRedirecting(true);
         router.push("/");
         await createLoginWalletBalance(payload);
-=======
-          privyId: PrivyUser?.id,
-          ethereumWallet:
-            walletData &&
-            walletData.find((wallet) => wallet?.isEVM)?.address,
-          solanaWallet:
-            walletData &&
-            walletData.find((wallet) => !wallet?.isEVM)?.address,
-        };
-
-        await updateUserWalletInfo(payload, email);
-
-        console.log('User found, redirecting to home');
-        setIsRedirecting(true);
-        router.push('/');
->>>>>>> 02467420
       } catch (error) {
-        console.error('Error verifying user:', error);
-        router.push('/onboard');
+        console.error("Error verifying user:", error);
+        router.push("/onboard");
       } finally {
         loginInitiated.current = false;
         setIsLoading(false);
       }
     },
     onError: (error) => {
-      console.error('Login error:', error);
+      console.error("Login error:", error);
       loginInitiated.current = false;
       setIsLoading(false);
     },
@@ -157,8 +118,8 @@
 
   useEffect(() => {
     // Check for privy tokens in cookies
-    const privyToken = document.cookie.includes('privy-token');
-    const privyIdToken = document.cookie.includes('privy-id-token');
+    const privyToken = document.cookie.includes("privy-token");
+    const privyIdToken = document.cookie.includes("privy-id-token");
 
     // If tokens not found but user is authenticated, log them out
     if ((!privyToken || !privyIdToken) && authenticated) {
@@ -184,7 +145,7 @@
       loginInitiated.current = true;
       login();
     } catch (error) {
-      console.error('Handle login error:', error);
+      console.error("Handle login error:", error);
       loginInitiated.current = false;
       setIsLoading(false);
     }
@@ -246,7 +207,7 @@
               <div className="w-6 h-6 rounded-full bg-gray-100 flex items-center justify-center">
                 <span className="text-sm">👤</span>
               </div>
-              {isLoading ? 'Logging in...' : 'Login with Privy'}
+              {isLoading ? "Logging in..." : "Login with Privy"}
             </div>
             <ChevronRight className="h-5 w-5 text-gray-400" />
           </Button>
