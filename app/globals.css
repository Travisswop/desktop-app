@tailwind base;
@tailwind components;
@tailwind utilities;

body {
  font-family: Arial, Helvetica, sans-serif;
}

@layer base {
  :root {
    --background: 0 0% 100%;
    --foreground: 222.2 84% 4.9%;
    --card: 0 0% 100%;
    --card-foreground: 222.2 84% 4.9%;
    --popover: 0 0% 100%;
    --popover-foreground: 222.2 84% 4.9%;
    --primary: 222.2 47.4% 11.2%;
    --primary-foreground: 210 40% 98%;
    --secondary: 210 40% 96.1%;
    --secondary-foreground: 222.2 47.4% 11.2%;
    --muted: 210 40% 96.1%;
    --muted-foreground: 215.4 16.3% 46.9%;
    --accent: 210 40% 96.1%;
    --accent-foreground: 222.2 47.4% 11.2%;
    --destructive: 0 84.2% 60.2%;
    --destructive-foreground: 210 40% 98%;
    --border: 214.3 31.8% 91.4%;
    --input: 214.3 31.8% 91.4%;
    --ring: 222.2 84% 4.9%;
    --chart-1: 12 76% 61%;
    --chart-2: 173 58% 39%;
    --chart-3: 197 37% 24%;
    --chart-4: 43 74% 66%;
    --chart-5: 27 87% 67%;
    --radius: 0.5rem;
  }
  .dark {
    --background: 222.2 84% 4.9%;
    --foreground: 210 40% 98%;
    --card: 222.2 84% 4.9%;
    --card-foreground: 210 40% 98%;
    --popover: 222.2 84% 4.9%;
    --popover-foreground: 210 40% 98%;
    --primary: 210 40% 98%;
    --primary-foreground: 222.2 47.4% 11.2%;
    --secondary: 217.2 32.6% 17.5%;
    --secondary-foreground: 210 40% 98%;
    --muted: 217.2 32.6% 17.5%;
    --muted-foreground: 215 20.2% 65.1%;
    --accent: 217.2 32.6% 17.5%;
    --accent-foreground: 210 40% 98%;
    --destructive: 0 62.8% 30.6%;
    --destructive-foreground: 210 40% 98%;
    --border: 217.2 32.6% 17.5%;
    --input: 217.2 32.6% 17.5%;
    --ring: 212.7 26.8% 83.9%;
    --chart-1: 220 70% 50%;
    --chart-2: 160 60% 45%;
    --chart-3: 30 80% 55%;
    --chart-4: 280 65% 60%;
    --chart-5: 340 75% 55%;
  }
}

@layer base {
  * {
    @apply border-border;
  }
  body {
    @apply bg-background text-foreground;
  }
}

<<<<<<< HEAD
/* input[type="date"]::-webkit-calendar-picker-indicator {
  display: none;
  -webkit-appearance: none;
} */

/* Hide the native date picker icon for this specific input */
.custom-date-input::-webkit-calendar-picker-indicator {
  display: none;
  -webkit-appearance: none;
}

.custom-date-input::-moz-calendar-picker-indicator {
  display: none;
}

/* for feed */
.break-text {
  overflow-wrap: anywhere;
}

/* motion for love react in feed  */
@keyframes ping-heart {
  0% {
    transform: scale(1);
    opacity: 1;
  }
  50% {
    transform: scale(1.5);
    opacity: 0.6;
  }
  100% {
    transform: scale(2);
    opacity: 0;
  }
}

.animate-ping-heart {
  animation: ping-heart 0.6s ease-out;
}

/* custom scrollbar design  */
.custom-scrollbar::-webkit-scrollbar {
  width: 6px; /* Width of the scrollbar */
  height: 4px; /* Height of the scrollbar (for horizontal scrolling) */
}

.custom-scrollbar::-webkit-scrollbar-thumb {
  background-color: rgba(0, 0, 0, 0.2); /* Color of the scrollbar thumb */
  border-radius: 10px; /* Roundness of the scrollbar thumb */
}

.custom-scrollbar::-webkit-scrollbar-track {
  background-color: rgba(0, 0, 0, 0.1); /* Color of the scrollbar track */
}

.custom-scrollbar {
  scrollbar-width: thin; /* For Firefox */
  scrollbar-color: rgba(0, 0, 0, 0.2) rgba(0, 0, 0, 0.1); /* For Firefox */
}

/* more  */
::-webkit-scrollbar {
  height: 12px;
  width: 4px;
  background: rgb(199, 199, 199);
}

::-webkit-scrollbar-thumb {
  background: gray;
  -webkit-border-radius: 1ex;
}

::-webkit-scrollbar-corner {
  background: rgb(199, 199, 199);
}

/* remove water mark from tinymice editor  */
.tox .tox-statusbar {
  align-items: center;
  background-color: #fff;
  border-top: 1px solid #e3e3e3;
  color: rgba(34, 47, 62, 0.7);
  display: none !important;
  flex: 0 0 auto;
  font-size: 14px;
  font-weight: 400;
  height: 25px;
  overflow: hidden;
  padding: 0 8px;
  position: relative;
  text-transform: none;
=======
.truncate-2-lines {
  display: -webkit-box;
  -webkit-box-orient: vertical;
  -webkit-line-clamp: 2;
  overflow: hidden;
>>>>>>> cbf601c6
}<|MERGE_RESOLUTION|>--- conflicted
+++ resolved
@@ -71,7 +71,6 @@
   }
 }
 
-<<<<<<< HEAD
 /* input[type="date"]::-webkit-calendar-picker-indicator {
   display: none;
   -webkit-appearance: none;
@@ -163,11 +162,11 @@
   padding: 0 8px;
   position: relative;
   text-transform: none;
-=======
+}
+
 .truncate-2-lines {
   display: -webkit-box;
   -webkit-box-orient: vertical;
   -webkit-line-clamp: 2;
   overflow: hidden;
->>>>>>> cbf601c6
 }