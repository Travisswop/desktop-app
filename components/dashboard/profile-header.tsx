'use client';
import { Card } from '@/components/ui/card';
import isUrl from '@/lib/isUrl';
import { useUser } from '@/lib/UserContext';
import {
  MessageCircle,
  FileText,
  Star,
  CheckCircle2,
} from 'lucide-react';
import Image from 'next/image';
import Link from 'next/link';
import { memo } from 'react';
import { FaEdit } from 'react-icons/fa';

// Memoize StatCard component since it's purely presentational
const StatCard = memo(function StatCard({
  icon,
  value,
  label,
}: {
  icon: React.ReactNode;
  value: number | string;
  label: string;
}) {
  return (
    <Card className="flex flex-col items-center gap-2 p-4 min-w-[140px]">
      <div className="flex w-full justify-center items-center bg-gray-100 rounded-md py-2">
        {icon} <span className="text-2xl font-bold">{value}</span>
      </div>
      <div>
        <p className="text-sm ">{label}</p>
      </div>
    </Card>
  );
});

// Memoize ProfileImage component
const ProfileImage = memo(function ProfileImage({
  profilePic,
  name,
}: {
  profilePic: string;
  name: string;
}) {
  return (
    <div className="relative">
      {isUrl(profilePic || '') ? (
        <Image
<<<<<<< HEAD
          src={profilePic || ""}
          alt={name || ""}
          width={200}
          height={200}
          className="rounded-full w-14 xl:w-16 h-14 xl:h-16 border-2"
        />
      ) : (
        <Image
          src={`/images/user_avator/${profilePic}@3x.png`}
          alt={name || ""}
          width={200}
          height={200}
=======
          src={profilePic || ''}
          alt={name || ''}
          width={80}
          height={80}
          className="rounded-full w-14 xl:w-16 h-14 xl:h-16 border-2 p-0.5"
        />
      ) : (
        <Image
          src={`/images/user_avator/${profilePic}.png`}
          alt={name || ''}
          width={80}
          height={80}
>>>>>>> 633edbc6
          className="rounded-full w-14 xl:w-16 h-14 xl:h-16 border-2"
        />
      )}
      <Link href={'/account-settings'}>
        <FaEdit className="absolute bottom-0 right-0 text-gray-700 bg-white rounded-full w-6 h-6 p-[3px] border border-gray-300" />
      </Link>
    </div>
  );
});

// Main component memoized
const ProfileHeader = memo(function ProfileHeader() {
  const { user, loading, error } = useUser();

  return (
    <div className="w-full border-none rounded-xl font-[roboto]">
      <div className="flex flex-col md:flex-row items-start lg:items-center gap-5 xl:gap-6 bg-white p-6 rounded-lg">
        {/* Profile Section */}
        <div className="flex items-start gap-3 xl:gap-4">
          <ProfileImage
            profilePic={user?.profilePic || ''}
            name={user?.name || ''}
          />
          <div className="xl:space-y-1">
            <div className="flex items-center gap-2">
              <h1 className="text-md font-semibold">{user?.name}</h1>
            </div>
            <p className="text-muted-foreground">{user?.ensName}</p>
            <p className="text-sm text-muted-foreground">
              {user?.address}
            </p>
          </div>
        </div>

        {/* Followers Section */}
        <div className="flex gap-4">
          <div className="text-center">
            <p className="font-semibold">
              {user?.followers?.toLocaleString()}
            </p>
            <p className="text-sm ">Followers</p>
          </div>
          <div className="border-l-2 border-gray-700 h-5 " />
          <div className="text-center">
            <p className="font-semibold">
              {user?.following?.toLocaleString()}
            </p>
            <p className="text-sm ">Following</p>
          </div>
        </div>

        {/* Stats Cards */}
        <div className="flex flex-wrap gap-4 ml-0 md:ml-auto">
          <StatCard
            icon={<MessageCircle className="w-5 h-5" />}
            value={0}
            label="Messages"
          />
          <StatCard
            icon={<FileText className="w-5 h-5" />}
            value={0}
            label="Orders"
          />
          <StatCard
            icon={<Star className="w-5 h-5" />}
            value={0}
            label="Swopple Points"
          />
        </div>
      </div>
    </div>
  );
});

export default ProfileHeader;<|MERGE_RESOLUTION|>--- conflicted
+++ resolved
@@ -1,17 +1,17 @@
-'use client';
-import { Card } from '@/components/ui/card';
-import isUrl from '@/lib/isUrl';
-import { useUser } from '@/lib/UserContext';
+"use client";
+import { Card } from "@/components/ui/card";
+import isUrl from "@/lib/isUrl";
+import { useUser } from "@/lib/UserContext";
 import {
   MessageCircle,
   FileText,
   Star,
-  CheckCircle2,
-} from 'lucide-react';
-import Image from 'next/image';
-import Link from 'next/link';
-import { memo } from 'react';
-import { FaEdit } from 'react-icons/fa';
+  // CheckCircle2,
+} from "lucide-react";
+import Image from "next/image";
+import Link from "next/link";
+import { memo } from "react";
+import { FaEdit } from "react-icons/fa";
 
 // Memoize StatCard component since it's purely presentational
 const StatCard = memo(function StatCard({
@@ -45,9 +45,8 @@
 }) {
   return (
     <div className="relative">
-      {isUrl(profilePic || '') ? (
+      {isUrl(profilePic || "") ? (
         <Image
-<<<<<<< HEAD
           src={profilePic || ""}
           alt={name || ""}
           width={200}
@@ -60,24 +59,10 @@
           alt={name || ""}
           width={200}
           height={200}
-=======
-          src={profilePic || ''}
-          alt={name || ''}
-          width={80}
-          height={80}
-          className="rounded-full w-14 xl:w-16 h-14 xl:h-16 border-2 p-0.5"
-        />
-      ) : (
-        <Image
-          src={`/images/user_avator/${profilePic}.png`}
-          alt={name || ''}
-          width={80}
-          height={80}
->>>>>>> 633edbc6
           className="rounded-full w-14 xl:w-16 h-14 xl:h-16 border-2"
         />
       )}
-      <Link href={'/account-settings'}>
+      <Link href={"/account-settings"}>
         <FaEdit className="absolute bottom-0 right-0 text-gray-700 bg-white rounded-full w-6 h-6 p-[3px] border border-gray-300" />
       </Link>
     </div>
@@ -94,33 +79,27 @@
         {/* Profile Section */}
         <div className="flex items-start gap-3 xl:gap-4">
           <ProfileImage
-            profilePic={user?.profilePic || ''}
-            name={user?.name || ''}
+            profilePic={user?.profilePic || ""}
+            name={user?.name || ""}
           />
           <div className="xl:space-y-1">
             <div className="flex items-center gap-2">
               <h1 className="text-md font-semibold">{user?.name}</h1>
             </div>
             <p className="text-muted-foreground">{user?.ensName}</p>
-            <p className="text-sm text-muted-foreground">
-              {user?.address}
-            </p>
+            <p className="text-sm text-muted-foreground">{user?.address}</p>
           </div>
         </div>
 
         {/* Followers Section */}
         <div className="flex gap-4">
           <div className="text-center">
-            <p className="font-semibold">
-              {user?.followers?.toLocaleString()}
-            </p>
+            <p className="font-semibold">{user?.followers?.toLocaleString()}</p>
             <p className="text-sm ">Followers</p>
           </div>
           <div className="border-l-2 border-gray-700 h-5 " />
           <div className="text-center">
-            <p className="font-semibold">
-              {user?.following?.toLocaleString()}
-            </p>
+            <p className="font-semibold">{user?.following?.toLocaleString()}</p>
             <p className="text-sm ">Following</p>
           </div>
         </div>
