import Image from 'next/image';
import React, { useEffect, useState } from 'react';
import {
  Dropdown,
  DropdownItem,
  DropdownMenu,
  DropdownTrigger,
  Switch,
  Tooltip,
} from '@nextui-org/react';
import { LiaFileMedicalSolid } from 'react-icons/lia';
import { FaAngleDown, FaTimes } from 'react-icons/fa';

import filePlaceholder from '@/public/images/placeholder-photo.png';
import AnimateButton from '@/components/ui/Button/AnimateButton';
import { MdInfoOutline } from 'react-icons/md';
import toast from 'react-hot-toast';
import placeholder from '@/public/images/image_placeholder.png';
import CustomFileInput from '@/components/CustomFileInput';
import { usePrivy } from '@privy-io/react-auth';
import { sendCloudinaryImage } from '@/lib/SendCloudineryImage';
// import { useRouter } from "next/router";
import { usePathname } from 'next/navigation';
import { postRedeem } from '@/actions/redeem';
import Cookies from 'js-cookie';
import { postFeed } from '@/actions/postFeed';
import { useUser } from '@/lib/UserContext';
import {
  fromTokenLamports,
  RedemptionPool,
} from '@/components/wallet/redeem/token-list';

const AddRedeemLink = ({
  handleRemoveIcon,
  handleToggleIcon,
}: any) => {
  const { user } = usePrivy();
  const { user: userInfo } = useUser();

  console.log('usser form userInfo', userInfo);

  const [isLoading, setIsLoading] = useState<boolean>(false);

  const [description, setDescription] = useState('');
  const [linkName, setLinkName] = useState('');
  const [imageFile, setImageFile] = useState<any>(null);
  const [imageFileError, setImageFileError] = useState<string>('');
  const [pools, setPools] = useState<any>([]);
  const [isPoolLoading, setIsPoolLoading] = useState(false);
  const [selectedToken, setSelectedToken] = useState<any>(null); // State to store the selected token
  const [accessToken, setAccessToken] = useState<any>(null);
  const [isSelected, setIsSelected] = useState(false);

  useEffect(() => {
    const getAccessToken = async () => {
      const token = Cookies.get('access-token');
      if (token) {
        setAccessToken(token);
      }
    };
    getAccessToken();
  }, []);

  const smartsiteid = usePathname();

  console.log("selectedToken", selectedToken);

  useEffect(() => {
    const fetchPools = async () => {
      try {
        setIsPoolLoading(true);
        const response = await fetch(
          `${process.env.NEXT_PUBLIC_API_URL}/api/v2/desktop/wallet/getRedeemPoolList/${user?.id}`
        );
<<<<<<< HEAD
        const data = await response.json();
        console.log("pools data", data);

        if (data.success) {
          setPools(data.pools);
=======

        if (response.ok) {
          const { data } = await response.json();
          console.log('🚀 ~ fetchPools ~ data:', data);
          const items = data.map((pool: RedemptionPool) => ({
            ...pool,
            total_amount: fromTokenLamports(
              pool.total_amount,
              pool.token_decimals
            ),
            remaining_amount: fromTokenLamports(
              pool.remaining_amount,
              pool.token_decimals
            ),
            tokens_per_wallet: fromTokenLamports(
              pool.tokens_per_wallet,
              pool.token_decimals
            ),
            total_redeemed_amount: fromTokenLamports(
              pool.total_redeemed_amount || '0',
              pool.token_decimals
            ),
            redeemLink: `${process.env.NEXT_PUBLIC_APP_URL}/redeem/${pool.pool_id}`,
          }));
          setPools(items);
>>>>>>> 1938ac48
        } else {
          toast.error('Failed to fetch redemption pools');
        }
      } catch (error) {
        console.error('Error fetching pools:', error);
        toast.error('Failed to fetch redemption pools');
      } finally {
        setIsPoolLoading(false);
      }
    };
    fetchPools();
  }, [user?.id]);

  const handleImageFileChange = (event: any) => {
    // get image file
    const file = event.target.files[0];
    if (file && file.type.startsWith('image/')) {
      if (file.size > 10 * 1024 * 1024) {
        // Check if file size is greater than 10 MB
        setImageFileError('File size should be less than 10 MB');
        setImageFile(null);
      } else {
        const reader = new FileReader();
        reader.onloadend = () => {
          setImageFile(reader.result as any);
          setImageFileError('');
        };
        reader.readAsDataURL(file);
      }
    } else {
      setImageFileError('Please upload a image file.');
    }
  };

  const handleRedeemFormSubmit = async (e: any) => {
    setIsLoading(true);
    e.preventDefault();

    let imageUrl = selectedToken?.token_logo;
    if (imageFile) {
      imageUrl = await sendCloudinaryImage(imageFile);
    }

    // console.log("imageUrl", imageUrl);

    // const formData = new FormData(e.currentTarget);
    const redeemInfo = {
      tokenType: 'token',
      network:
        selectedToken.token_name.charAt(0).toUpperCase() +
        selectedToken.token_name.slice(1).toLowerCase(),
      imageUrl: imageUrl,
      link: selectedToken.redeemLink,
      mintName: linkName,
      mintLimit: selectedToken.max_wallets,
      amount: selectedToken.total_amount,
      symbol: selectedToken.token_symbol,
      description: description,
      micrositeId: smartsiteid.split('/').pop(),
      tokenUrl: imageUrl,
    };
    // console.log("redeemInfo", redeemInfo);
    try {
      const data = await postRedeem(redeemInfo, accessToken);
      // console.log("datassdg", data);

      if ((data.state = 'success')) {
        if (isSelected) {
          const id = smartsiteid.split('/').pop();
          const smartsite = userInfo?.microsites?.find(
            (microsite: any) => microsite._id == id
          );

          const payload = {
            smartsiteId: id,
            userId: userInfo?._id,
            smartsiteUserName: smartsite.name,
            smartsiteEnsName: smartsite.ens || smartsite.ensData.name,
            smartsiteProfilePic: smartsite.profilePic,
            postType: 'redeem',
            content: {
              redeemName: redeemInfo.mintName,
              symbol: redeemInfo.symbol,
              network: redeemInfo.network,
              link: redeemInfo.link,
              amount: redeemInfo.amount,
              mintLimit: redeemInfo.mintLimit,
              tokenImgUrl: redeemInfo.imageUrl,
              poolId: selectedToken.pool_id,
            },
          };
          await postFeed(payload, accessToken);
        }

        toast.success('Redeem crated successfully');
        handleRemoveIcon('Redeem Link');
      } else {
        toast.error('Something went wrong');
      }
    } catch (error) {
      console.error(error);
    } finally {
      setIsLoading(false);
    }
  };

  const handleTokenSelect = (pool: any) => {
    setSelectedToken(pool);
  };

  return (
    <div className="relative bg-white rounded-xl shadow-small p-6 flex flex-col gap-4">
      {/* Top part */}
      <div className="flex items-end gap-1 justify-center">
        <h2 className="font-semibold text-gray-700 text-xl text-center">
          Redeem Link
        </h2>
        <div className="translate-y-0.5">
          <Tooltip
            size="sm"
            content={
              <span className="font-medium">
                Create a portal that people can click to collect
                tokens and collectables.
              </span>
            }
            className="max-w-40 h-auto"
          >
            <button>
              <MdInfoOutline />
            </button>
          </Tooltip>
        </div>
      </div>
      <button
        className="absolute top-3 right-3"
        type="button"
        onClick={() => handleRemoveIcon('Redeem Link')}
      >
        <FaTimes size={18} />
      </button>

      <div className="flex flex-col gap-2 mt-4 xl:px-4 2xl:px-[10%]">
        <div className="bg-white rounded-xl shadow-medium w-full flex items-center gap-2 p-3 mb-1">
          {imageFile ? (
            <Image
              className="w-14 h-14 rounded-lg"
              src={imageFile}
              width={120}
              height={120}
              quality={100}
              alt="icon"
            />
          ) : (
            <Image
              className="w-14 h-14 rounded-lg"
              src={
                selectedToken?.token_logo
                  ? selectedToken.token_logo
                  : placeholder
              }
              quality={100}
              width={selectedToken?.token_logo && 90}
              height={selectedToken?.token_logo && 90}
              alt="icon"
            />
          )}
          <div>
            <p className="text-gray-700 font-medium">
              {linkName ? linkName : 'Redeemable'}
            </p>
            <p className="text-gray-500 text-sm font-normal">
              {description
                ? description
                : 'Click to Redeem a Free Digital Collectible'}
            </p>
          </div>
        </div>

        {/* Middle part */}
        <div>
          <form
            onSubmit={handleRedeemFormSubmit}
            className="flex flex-col gap-3"
          >
            <div className="flex items-center gap-4">
              <div className="w-full bg-white shadow-medium rounded-xl p-4">
                <div className="bg-gray-100 rounded-xl p-4 flex flex-col items-center gap-2">
                  <div className="w-16 h-10">
                    <Image
                      src={filePlaceholder}
                      alt="placeholder"
                      className="w-10 h-auto mx-auto"
                    />
                  </div>
                  <p className="text-gray-400 font-normal text-sm">
                    Redeem Link Icon
                  </p>
                  <CustomFileInput
                    title={'Browse'}
                    handleFileChange={handleImageFileChange}
                  />
                  {imageFileError && (
                    <p className="text-red-600 font-medium text-sm mt-1">
                      {imageFileError}
                    </p>
                  )}
                </div>
              </div>
              <div className="w-full">
                <div className="flex items-center gap-1 mb-1">
                  <p className="font-medium">Post in Feed</p>
                  <Switch
                    size="sm"
                    isSelected={isSelected}
                    onValueChange={setIsSelected}
                  />
                </div>
                <div className="flex flex-col">
                  <h3 className="font-semibold text-gray-700 w-44">
                    Select Token
                  </h3>
                  <Dropdown
                    className="w-full rounded-lg"
                    placement="bottom-start"
                  >
                    <DropdownTrigger>
                      <button
                        type="button"
                        className="bg-white mb-2 xl:mb-0 flex justify-between items-center rounded px-2 py-2 text-sm font-medium shadow-small w-full"
                      >
                        <span className="flex items-center gap-2">
                          {selectedToken
                            ? `${selectedToken.token_symbol} | ${selectedToken.total_amount} | ${selectedToken.max_wallets}`
                            : 'Token | Amount | Limit'}
                        </span>
                        <FaAngleDown />
                      </button>
                    </DropdownTrigger>
                    <DropdownMenu
                      disabledKeys={['title']}
                      aria-label="Static Actions"
                      className="p-2"
                    >
                      <DropdownItem
                        key={'title'}
                        className="hover:!bg-white opacity-100 cursor-text disabled dropDownTitle"
                      >
                        <p>Choose A Token</p>
                      </DropdownItem>
                      {isPoolLoading ? (
                        <DropdownItem className="border-b rounded-none hover:rounded-md">
                          <p className="">loading...</p>
                        </DropdownItem>
                      ) : (
                        pools.map((pool: any, index: number) => (
                          <DropdownItem
                            key={index}
                            onClick={() => handleTokenSelect(pool)}
                            className="border-b rounded-none hover:rounded-md"
                          >
                            <div className="flex items-center gap-2 font-semibold text-sm">
                              {`${pool.token_symbol} | ${pool.total_amount} | ${pool.max_wallets}`}
                            </div>
                          </DropdownItem>
                        ))
                      )}
                    </DropdownMenu>
                  </Dropdown>
                </div>
                <p className="font-semibold text-gray-700 mb-0.5">
                  Amount
                </p>
                <div>
                  <input
                    type="text"
                    name="amount"
                    value={
                      selectedToken ? selectedToken.total_amount : ''
                    }
                    readOnly
                    className="w-full border border-[#ede8e8] focus:border-[#e5e0e0] rounded-xl focus:outline-none px-4 py-2 text-gray-700 bg-gray-100"
                    placeholder={'Enter Amount'}
                    required
                  />
                </div>
              </div>
            </div>
            <div className="w-full flex items-center gap-4">
              <div className="w-full">
                <p className="font-semibold text-gray-700 mb-0.5">
                  Link Name
                </p>
                <div>
                  <input
                    type="text"
                    name="link"
                    value={linkName}
                    onChange={(e) => setLinkName(e.target.value)}
                    className="w-full border border-[#ede8e8] focus:border-[#e5e0e0] rounded-xl focus:outline-none px-4 py-2 text-gray-700 bg-gray-100"
                    placeholder={'Enter Link Name'}
                    required
                  />
                </div>
              </div>
              <div className="w-full">
                <p className="font-semibold text-gray-700 mb-0.5">
                  Mint Limit
                </p>
                <div>
                  <input
                    type="text"
                    name="mintLimit"
                    value={
                      selectedToken ? selectedToken.max_wallets : ''
                    }
                    readOnly
                    className="w-full border border-[#ede8e8] focus:border-[#e5e0e0] rounded-xl focus:outline-none px-4 py-2 text-gray-700 bg-gray-100"
                    placeholder={'Enter Mint Limit'}
                    required
                  />
                </div>
              </div>
            </div>
            <div>
              <p className="font-semibold text-gray-700 mb-1">
                Description
              </p>
              <div>
                <textarea
                  name="description"
                  className="w-full border border-[#ede8e8] focus:border-[#e5e0e0] rounded-xl focus:outline-none px-4 py-2 text-gray-700 bg-gray-100"
                  placeholder="Enter description"
                  onChange={(e) => setDescription(e.target.value)}
                />
              </div>
            </div>
            <div className="flex justify-center">
              <AnimateButton
                // isDisabled
                whiteLoading={true}
                className="bg-black text-white py-2 !border-0"
                isLoading={isLoading}
                width={'w-40'}
              >
                <LiaFileMedicalSolid size={20} />
                Create
              </AnimateButton>
            </div>
          </form>
        </div>
      </div>
    </div>
  );
};

export default AddRedeemLink;

// <div className="relative bg-white rounded-xl shadow-small p-6 flex flex-col gap-4">

//       <div className="flex items-end gap-1 justify-center">
//         <h2 className="font-semibold text-gray-700 text-xl text-center">
//           Redeem Link
//         </h2>
//         <div className="translate-y-0.5">
//           <Tooltip
//             size="sm"
//             content={
//               <span className="font-medium">
//                 Create a portal that people can click to collect tokens and
//                 collectables.
//               </span>
//             }
//             className={`max-w-40 h-auto`}
//           >
//             <button>
//               <MdInfoOutline />
//             </button>
//           </Tooltip>
//         </div>
//       </div>
//       <button
//         className="absolute top-3 right-3"
//         type="button"
//         onClick={() => handleRemoveIcon("Redeem Link")}
//       >
//         <FaTimes size={18} />
//       </button>

//       <div className="flex flex-col gap-2 mt-4 px-10 2xl:px-[10%]">
//         <div className="bg-white rounded-xl shadow-medium w-full flex items-center gap-2 p-3 mb-1">
//           {imageFile ? (
//             <Image
//               className="w-14 h-14 rounded-lg"
//               src={imageFile}
//               width={120}
//               height={120}
//               alt="icon"
//             />
//           ) : (
//             <Image
//               className="w-14 h-14 rounded-lg"
//               src={placeholder}
//               alt="icon"
//             />
//           )}
//           <div>
//             <p className="text-gray-700 font-medium">
//               {linkName ? linkName : "Redeemable"}
//             </p>
//             <p className="text-gray-500 text-sm font-normal">
//               {description
//                 ? description
//                 : "Click to Redeem a Free Digital Collectible"}
//             </p>
//           </div>
//         </div>

//         <div>
//           <form
//             onSubmit={handleInfoBarFormSubmit}
//             className="flex flex-col gap-3"
//           >
//             <div className="flex items-center gap-4">
//               <div className="w-full bg-white shadow-medium rounded-xl p-4">
//                 <div className="bg-gray-100 rounded-xl p-4 flex flex-col items-center gap-2">
//                   <div className="w-16 h-10">
//                     <Image
//                       src={filePlaceholder}
//                       alt="placeholder"
//                       className="w-10 h-auto mx-auto"
//                     />
//                   </div>
//                   <p className="text-gray-400 font-normal text-sm">
//                     Redeem Link Icon
//                   </p>
//                   <CustomFileInput
//                     title={"Browse"}
//                     handleFileChange={handleImageFileChange}
//                   />

//                   {imageFileError && (
//                     <p className="text-red-600 font-medium text-sm mt-1">
//                       {imageFileError}
//                     </p>
//                   )}
//                 </div>
//               </div>
//               <div className="w-full">
//                 <div className="flex flex-col xl:flex-row items-center gap-x-2">
//                   <h3 className="font-semibold text-gray-700 w-44">
//                     Select Token
//                   </h3>
//                   <Dropdown
//                     isDisabled
//                     className="w-full rounded-lg"
//                     placement="bottom-start"
//                   >
//                     <DropdownTrigger>
//                       <button
//                         type="button"
//                         className="bg-white mb-2 xl:mb-0 flex justify-between items-center rounded px-2 py-2 text-sm font-medium shadow-small w-full"
//                       >
//                         <span className="flex items-center gap-2">
//                           Select Token
//                         </span>{" "}
//                         <FaAngleDown />
//                       </button>
//                     </DropdownTrigger>
//                     <DropdownMenu
//                       disabledKeys={["title"]}
//                       aria-label="Static Actions"
//                       className="p-2"
//                     >
//                       <DropdownItem
//                         key={"title"}
//                         className=" hover:!bg-white opacity-100 cursor-text disabled dropDownTitle"
//                       >
//                         <p>Choose Icon Type</p>
//                       </DropdownItem>
//                       {iconData.icons.map((data: any, index: number) => (
//                         <DropdownItem
//                           key={index}
//                           onClick={() => handleSelectIconType(data.category)}
//                           className="border-b rounded-none hover:rounded-md"
//                         >
//                           <div className="flex items-center gap-2 font-semibold text-sm">
//                             <Image
//                               src={data.categoryIcon}
//                               alt={data.category}
//                               className="w-5 h-auto"
//                             />{" "}
//                             {data.category}
//                           </div>
//                         </DropdownItem>
//                       ))}
//                       <DropdownItem
//                         onClick={() => handleSelectIconType("Product Link")}
//                         className="border-b rounded-none hover:rounded-md"
//                       >
//                         <div className="flex items-center gap-2 font-semibold text-sm">
//                           <Image
//                             src={productImg}
//                             alt={"product"}
//                             className="w-5 h-auto"
//                           />
//                           <p>Product Link</p>
//                         </div>
//                       </DropdownItem>
//                       <DropdownItem
//                         onClick={() => handleSelectIconType("Contact Card")}
//                         className="border-b rounded-none hover:rounded-md"
//                       >
//                         <div className="flex items-center gap-2 font-semibold text-sm">
//                           <Image
//                             src={contactCardImg}
//                             alt={"contact card"}
//                             className="w-5 h-auto"
//                           />
//                           <p>Contact Card</p>
//                         </div>
//                       </DropdownItem>
//                     </DropdownMenu>
//                   </Dropdown>
//                 </div>
//                 <p className="font-semibold text-gray-700 mb-0.5">Amount</p>
//                 <div>
//                   <input
//                     type="text"
//                     name="amount"
//                     className="w-full border border-[#ede8e8] focus:border-[#e5e0e0] rounded-xl focus:outline-none px-4 py-2 text-gray-700 bg-gray-100"
//                     placeholder={"Enter Amount"}
//                     required
//                   />
//                 </div>
//               </div>
//             </div>
//             <div className="w-full flex items-center gap-4">
//               <div className="w-full">
//                 <p className="font-semibold text-gray-700 mb-0.5">Link Name</p>
//                 <div>
//                   <input
//                     type="text"
//                     name="link"
//                     className="w-full border border-[#ede8e8] focus:border-[#e5e0e0] rounded-xl focus:outline-none px-4 py-2 text-gray-700 bg-gray-100"
//                     placeholder={"Enter Link Name"}
//                     required
//                   />
//                 </div>
//               </div>
//               <div className="w-full">
//                 <p className="font-semibold text-gray-700 mb-0.5">Mint Limit</p>
//                 <div>
//                   <input
//                     type="text"
//                     name="mintLimit"
//                     className="w-full border border-[#ede8e8] focus:border-[#e5e0e0] rounded-xl focus:outline-none px-4 py-2 text-gray-700 bg-gray-100"
//                     placeholder={"Enter Mint Limit"}
//                     required
//                   />
//                 </div>
//               </div>
//             </div>
//             <div>
//               <p className="font-semibold text-gray-700 mb-1">Description</p>
//               <div>
//                 <textarea
//                   name="description"
//                   className="w-full border border-[#ede8e8] focus:border-[#e5e0e0] rounded-xl focus:outline-none px-4 py-2 text-gray-700 bg-gray-100"
//                   placeholder="Enter description"
//                   onChange={(e) => setDescription(e.target.value)}
//                 />
//               </div>
//             </div>
//             <div className="flex justify-center">
//               <AnimateButton
//                 isDisabled
//                 whiteLoading={true}
//                 className="bg-black text-white py-2 !border-0"
//                 isLoading={isLoading}
//                 width={"w-40"}
//               >
//                 <LiaFileMedicalSolid size={20} />
//                 Create
//               </AnimateButton>
//             </div>
//           </form>
//         </div>
//       </div>
//     </div><|MERGE_RESOLUTION|>--- conflicted
+++ resolved
@@ -1,5 +1,5 @@
-import Image from 'next/image';
-import React, { useEffect, useState } from 'react';
+import Image from "next/image";
+import React, { useEffect, useState } from "react";
 import {
   Dropdown,
   DropdownItem,
@@ -7,44 +7,41 @@
   DropdownTrigger,
   Switch,
   Tooltip,
-} from '@nextui-org/react';
-import { LiaFileMedicalSolid } from 'react-icons/lia';
-import { FaAngleDown, FaTimes } from 'react-icons/fa';
-
-import filePlaceholder from '@/public/images/placeholder-photo.png';
-import AnimateButton from '@/components/ui/Button/AnimateButton';
-import { MdInfoOutline } from 'react-icons/md';
-import toast from 'react-hot-toast';
-import placeholder from '@/public/images/image_placeholder.png';
-import CustomFileInput from '@/components/CustomFileInput';
-import { usePrivy } from '@privy-io/react-auth';
-import { sendCloudinaryImage } from '@/lib/SendCloudineryImage';
+} from "@nextui-org/react";
+import { LiaFileMedicalSolid } from "react-icons/lia";
+import { FaAngleDown, FaTimes } from "react-icons/fa";
+
+import filePlaceholder from "@/public/images/placeholder-photo.png";
+import AnimateButton from "@/components/ui/Button/AnimateButton";
+import { MdInfoOutline } from "react-icons/md";
+import toast from "react-hot-toast";
+import placeholder from "@/public/images/image_placeholder.png";
+import CustomFileInput from "@/components/CustomFileInput";
+import { usePrivy } from "@privy-io/react-auth";
+import { sendCloudinaryImage } from "@/lib/SendCloudineryImage";
 // import { useRouter } from "next/router";
-import { usePathname } from 'next/navigation';
-import { postRedeem } from '@/actions/redeem';
-import Cookies from 'js-cookie';
-import { postFeed } from '@/actions/postFeed';
-import { useUser } from '@/lib/UserContext';
+import { usePathname } from "next/navigation";
+import { postRedeem } from "@/actions/redeem";
+import Cookies from "js-cookie";
+import { postFeed } from "@/actions/postFeed";
+import { useUser } from "@/lib/UserContext";
 import {
   fromTokenLamports,
   RedemptionPool,
-} from '@/components/wallet/redeem/token-list';
-
-const AddRedeemLink = ({
-  handleRemoveIcon,
-  handleToggleIcon,
-}: any) => {
+} from "@/components/wallet/redeem/token-list";
+
+const AddRedeemLink = ({ handleRemoveIcon, handleToggleIcon }: any) => {
   const { user } = usePrivy();
   const { user: userInfo } = useUser();
 
-  console.log('usser form userInfo', userInfo);
+  console.log("usser form userInfo", userInfo);
 
   const [isLoading, setIsLoading] = useState<boolean>(false);
 
-  const [description, setDescription] = useState('');
-  const [linkName, setLinkName] = useState('');
+  const [description, setDescription] = useState("");
+  const [linkName, setLinkName] = useState("");
   const [imageFile, setImageFile] = useState<any>(null);
-  const [imageFileError, setImageFileError] = useState<string>('');
+  const [imageFileError, setImageFileError] = useState<string>("");
   const [pools, setPools] = useState<any>([]);
   const [isPoolLoading, setIsPoolLoading] = useState(false);
   const [selectedToken, setSelectedToken] = useState<any>(null); // State to store the selected token
@@ -53,7 +50,7 @@
 
   useEffect(() => {
     const getAccessToken = async () => {
-      const token = Cookies.get('access-token');
+      const token = Cookies.get("access-token");
       if (token) {
         setAccessToken(token);
       }
@@ -72,17 +69,10 @@
         const response = await fetch(
           `${process.env.NEXT_PUBLIC_API_URL}/api/v2/desktop/wallet/getRedeemPoolList/${user?.id}`
         );
-<<<<<<< HEAD
-        const data = await response.json();
-        console.log("pools data", data);
-
-        if (data.success) {
-          setPools(data.pools);
-=======
 
         if (response.ok) {
           const { data } = await response.json();
-          console.log('🚀 ~ fetchPools ~ data:', data);
+          console.log("🚀 ~ fetchPools ~ data:", data);
           const items = data.map((pool: RedemptionPool) => ({
             ...pool,
             total_amount: fromTokenLamports(
@@ -98,19 +88,18 @@
               pool.token_decimals
             ),
             total_redeemed_amount: fromTokenLamports(
-              pool.total_redeemed_amount || '0',
+              pool.total_redeemed_amount || "0",
               pool.token_decimals
             ),
             redeemLink: `${process.env.NEXT_PUBLIC_APP_URL}/redeem/${pool.pool_id}`,
           }));
           setPools(items);
->>>>>>> 1938ac48
         } else {
-          toast.error('Failed to fetch redemption pools');
+          toast.error("Failed to fetch redemption pools");
         }
       } catch (error) {
-        console.error('Error fetching pools:', error);
-        toast.error('Failed to fetch redemption pools');
+        console.error("Error fetching pools:", error);
+        toast.error("Failed to fetch redemption pools");
       } finally {
         setIsPoolLoading(false);
       }
@@ -121,21 +110,21 @@
   const handleImageFileChange = (event: any) => {
     // get image file
     const file = event.target.files[0];
-    if (file && file.type.startsWith('image/')) {
+    if (file && file.type.startsWith("image/")) {
       if (file.size > 10 * 1024 * 1024) {
         // Check if file size is greater than 10 MB
-        setImageFileError('File size should be less than 10 MB');
+        setImageFileError("File size should be less than 10 MB");
         setImageFile(null);
       } else {
         const reader = new FileReader();
         reader.onloadend = () => {
           setImageFile(reader.result as any);
-          setImageFileError('');
+          setImageFileError("");
         };
         reader.readAsDataURL(file);
       }
     } else {
-      setImageFileError('Please upload a image file.');
+      setImageFileError("Please upload a image file.");
     }
   };
 
@@ -152,7 +141,7 @@
 
     // const formData = new FormData(e.currentTarget);
     const redeemInfo = {
-      tokenType: 'token',
+      tokenType: "token",
       network:
         selectedToken.token_name.charAt(0).toUpperCase() +
         selectedToken.token_name.slice(1).toLowerCase(),
@@ -163,7 +152,7 @@
       amount: selectedToken.total_amount,
       symbol: selectedToken.token_symbol,
       description: description,
-      micrositeId: smartsiteid.split('/').pop(),
+      micrositeId: smartsiteid.split("/").pop(),
       tokenUrl: imageUrl,
     };
     // console.log("redeemInfo", redeemInfo);
@@ -171,9 +160,9 @@
       const data = await postRedeem(redeemInfo, accessToken);
       // console.log("datassdg", data);
 
-      if ((data.state = 'success')) {
+      if ((data.state = "success")) {
         if (isSelected) {
-          const id = smartsiteid.split('/').pop();
+          const id = smartsiteid.split("/").pop();
           const smartsite = userInfo?.microsites?.find(
             (microsite: any) => microsite._id == id
           );
@@ -184,7 +173,7 @@
             smartsiteUserName: smartsite.name,
             smartsiteEnsName: smartsite.ens || smartsite.ensData.name,
             smartsiteProfilePic: smartsite.profilePic,
-            postType: 'redeem',
+            postType: "redeem",
             content: {
               redeemName: redeemInfo.mintName,
               symbol: redeemInfo.symbol,
@@ -199,10 +188,10 @@
           await postFeed(payload, accessToken);
         }
 
-        toast.success('Redeem crated successfully');
-        handleRemoveIcon('Redeem Link');
+        toast.success("Redeem crated successfully");
+        handleRemoveIcon("Redeem Link");
       } else {
-        toast.error('Something went wrong');
+        toast.error("Something went wrong");
       }
     } catch (error) {
       console.error(error);
@@ -227,8 +216,8 @@
             size="sm"
             content={
               <span className="font-medium">
-                Create a portal that people can click to collect
-                tokens and collectables.
+                Create a portal that people can click to collect tokens and
+                collectables.
               </span>
             }
             className="max-w-40 h-auto"
@@ -242,7 +231,7 @@
       <button
         className="absolute top-3 right-3"
         type="button"
-        onClick={() => handleRemoveIcon('Redeem Link')}
+        onClick={() => handleRemoveIcon("Redeem Link")}
       >
         <FaTimes size={18} />
       </button>
@@ -274,12 +263,12 @@
           )}
           <div>
             <p className="text-gray-700 font-medium">
-              {linkName ? linkName : 'Redeemable'}
+              {linkName ? linkName : "Redeemable"}
             </p>
             <p className="text-gray-500 text-sm font-normal">
               {description
                 ? description
-                : 'Click to Redeem a Free Digital Collectible'}
+                : "Click to Redeem a Free Digital Collectible"}
             </p>
           </div>
         </div>
@@ -304,7 +293,7 @@
                     Redeem Link Icon
                   </p>
                   <CustomFileInput
-                    title={'Browse'}
+                    title={"Browse"}
                     handleFileChange={handleImageFileChange}
                   />
                   {imageFileError && (
@@ -339,18 +328,18 @@
                         <span className="flex items-center gap-2">
                           {selectedToken
                             ? `${selectedToken.token_symbol} | ${selectedToken.total_amount} | ${selectedToken.max_wallets}`
-                            : 'Token | Amount | Limit'}
+                            : "Token | Amount | Limit"}
                         </span>
                         <FaAngleDown />
                       </button>
                     </DropdownTrigger>
                     <DropdownMenu
-                      disabledKeys={['title']}
+                      disabledKeys={["title"]}
                       aria-label="Static Actions"
                       className="p-2"
                     >
                       <DropdownItem
-                        key={'title'}
+                        key={"title"}
                         className="hover:!bg-white opacity-100 cursor-text disabled dropDownTitle"
                       >
                         <p>Choose A Token</p>
@@ -375,19 +364,15 @@
                     </DropdownMenu>
                   </Dropdown>
                 </div>
-                <p className="font-semibold text-gray-700 mb-0.5">
-                  Amount
-                </p>
+                <p className="font-semibold text-gray-700 mb-0.5">Amount</p>
                 <div>
                   <input
                     type="text"
                     name="amount"
-                    value={
-                      selectedToken ? selectedToken.total_amount : ''
-                    }
+                    value={selectedToken ? selectedToken.total_amount : ""}
                     readOnly
                     className="w-full border border-[#ede8e8] focus:border-[#e5e0e0] rounded-xl focus:outline-none px-4 py-2 text-gray-700 bg-gray-100"
-                    placeholder={'Enter Amount'}
+                    placeholder={"Enter Amount"}
                     required
                   />
                 </div>
@@ -395,9 +380,7 @@
             </div>
             <div className="w-full flex items-center gap-4">
               <div className="w-full">
-                <p className="font-semibold text-gray-700 mb-0.5">
-                  Link Name
-                </p>
+                <p className="font-semibold text-gray-700 mb-0.5">Link Name</p>
                 <div>
                   <input
                     type="text"
@@ -405,34 +388,28 @@
                     value={linkName}
                     onChange={(e) => setLinkName(e.target.value)}
                     className="w-full border border-[#ede8e8] focus:border-[#e5e0e0] rounded-xl focus:outline-none px-4 py-2 text-gray-700 bg-gray-100"
-                    placeholder={'Enter Link Name'}
+                    placeholder={"Enter Link Name"}
                     required
                   />
                 </div>
               </div>
               <div className="w-full">
-                <p className="font-semibold text-gray-700 mb-0.5">
-                  Mint Limit
-                </p>
+                <p className="font-semibold text-gray-700 mb-0.5">Mint Limit</p>
                 <div>
                   <input
                     type="text"
                     name="mintLimit"
-                    value={
-                      selectedToken ? selectedToken.max_wallets : ''
-                    }
+                    value={selectedToken ? selectedToken.max_wallets : ""}
                     readOnly
                     className="w-full border border-[#ede8e8] focus:border-[#e5e0e0] rounded-xl focus:outline-none px-4 py-2 text-gray-700 bg-gray-100"
-                    placeholder={'Enter Mint Limit'}
+                    placeholder={"Enter Mint Limit"}
                     required
                   />
                 </div>
               </div>
             </div>
             <div>
-              <p className="font-semibold text-gray-700 mb-1">
-                Description
-              </p>
+              <p className="font-semibold text-gray-700 mb-1">Description</p>
               <div>
                 <textarea
                   name="description"
@@ -448,7 +425,7 @@
                 whiteLoading={true}
                 className="bg-black text-white py-2 !border-0"
                 isLoading={isLoading}
-                width={'w-40'}
+                width={"w-40"}
               >
                 <LiaFileMedicalSolid size={20} />
                 Create
