--- conflicted
+++ resolved
@@ -104,12 +104,8 @@
       quantity: 1,
     };
 
-<<<<<<< HEAD
     console.log('data', data);
-=======
-    console.log("data", data);
-    console.log("accessToken", accessToken);
->>>>>>> 30027c56
+    console.log('accessToken', accessToken);
 
     try {
       const response = await addProductToCart(
