--- conflicted
+++ resolved
@@ -288,19 +288,14 @@
               w.connectorType === 'embedded'
           ) || availableSolanaWallets[0];
 
-<<<<<<< HEAD
-        if (selectedToken?.chain === 'SOLANA' && !solanaWallet) {
+        if (
+          (selectedToken?.chain === 'SOLANA' ||
+            selectedToken?.chain === 'solana') &&
+          !solanaWallet
+        ) {
           throw new Error(
             'No Solana wallet found. Please connect a wallet.'
           );
-=======
-        if (
-          (selectedToken?.chain === "SOLANA" ||
-            selectedToken?.chain === "solana") &&
-          !solanaWallet
-        ) {
-          throw new Error("No Solana wallet found. Please connect a wallet.");
->>>>>>> dc108ae4
         }
 
         const allAccounts = PrivyUser?.linkedAccounts || [];
@@ -337,14 +332,10 @@
           nft: null,
         };
 
-<<<<<<< HEAD
-        if (selectedToken.chain === 'SOLANA') {
-=======
         if (
-          selectedToken.chain === "SOLANA" ||
-          selectedToken.chain === "solana"
+          selectedToken.chain === 'SOLANA' ||
+          selectedToken.chain === 'solana'
         ) {
->>>>>>> dc108ae4
           try {
             // ✅ First, try sponsored transaction
             const result = await TransactionService.handleSolanaSend(
