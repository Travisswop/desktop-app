--- conflicted
+++ resolved
@@ -17,12 +17,9 @@
 const FeedMain = ({ isFromHome = false }: any) => {
   const [isPosting, setIsPosting] = useState(false);
   const [isPostLoading, setIsPostLoading] = useState(false);
-<<<<<<< HEAD
   const [accessToken, setAccessToken] = useState('');
-=======
-  const [accessToken, setAccessToken] = useState("");
-  const [primaryMicrositeImg, setPrimaryMicrositeImg] = useState<any>("");
->>>>>>> f310afb8
+  const [primaryMicrositeImg, setPrimaryMicrositeImg] =
+    useState<any>('');
 
   useEffect(() => {
     const getAccessToken = async () => {
@@ -38,7 +35,9 @@
 
   useEffect(() => {
     if (user && user?.microsites && user?.microsites?.length > 0) {
-      const smartsite = user.microsites.find((microsite) => microsite.primary);
+      const smartsite = user.microsites.find(
+        (microsite) => microsite.primary
+      );
       setPrimaryMicrositeImg(smartsite.profilePic);
       // console.log("smartsite detials", smartsite);
     }
