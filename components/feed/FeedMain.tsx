--- conflicted
+++ resolved
@@ -1,36 +1,19 @@
-<<<<<<< HEAD
 'use client';
-import React, { Suspense, useEffect, useState } from 'react';
+import React, { Suspense, useState } from 'react';
 import Feed from './Feed';
 import Timeline from './Timeline';
 import Transaction from './Transaction';
 import PostFeed from './PostFeed';
 import Connections from './Connections';
-import { usePrivy } from '@privy-io/react-auth';
 import { useUser } from '@/lib/UserContext';
 import { useSearchParams } from 'next/navigation';
-=======
-"use client";
-import React, { Suspense, useState } from "react";
-import Feed from "./Feed";
-import Timeline from "./Timeline";
-import Transaction from "./Transaction";
-import PostFeed from "./PostFeed";
-import Connections from "./Connections";
-import { useUser } from "@/lib/UserContext";
-import { useSearchParams } from "next/navigation";
->>>>>>> 45d09028
 
 const FeedMain = () => {
   const [isPosting, setIsPosting] = useState(false);
   const [isPostLoading, setIsPostLoading] = useState(false);
-<<<<<<< HEAD
-  const [accessToken, setAccessToken] = useState('');
-=======
   const [accessToken, setAccessToken] = useState(
-    "eyJhbGciOiJIUzI1NiIsInR5cCI6IkpXVCJ9.eyJfaWQiOiI2NjM4NjMyMDIzMDQxMDMyODAyOTk4MmIiLCJpYXQiOjE3MjcxNTI4MzB9.CsHnZAgUzsfkc_g_CZZyQMXc02Ko_LhnQcCVpeCwroY"
+    'eyJhbGciOiJIUzI1NiIsInR5cCI6IkpXVCJ9.eyJfaWQiOiI2NjM4NjMyMDIzMDQxMDMyODAyOTk4MmIiLCJpYXQiOjE3MjcxNTI4MzB9.CsHnZAgUzsfkc_g_CZZyQMXc02Ko_LhnQcCVpeCwroY'
   );
->>>>>>> 45d09028
 
   const { user, loading, error } = useUser();
 
@@ -127,15 +110,9 @@
             style={{ height: 'calc(100vh - 108px)' }}
             className="flex-1 overflow-y-auto"
           >
-<<<<<<< HEAD
             <Suspense fallback={'loading...'}>
               <Connections
-                userId={user._id}
-=======
-            <Suspense fallback={"loading..."}>
-              <Connections
                 userId={user?._id as any}
->>>>>>> 45d09028
                 accessToken={accessToken}
               />
             </Suspense>
