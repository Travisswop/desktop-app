import React from "react";

import { Card } from "@/components/ui/card";
import { TokenData } from "@/types/token";
import TokenImage from "./token-image";

interface TokenCardProps {
  token: TokenData;
  onClick: () => void;
}

export default function TokenListView({ token, onClick }: TokenCardProps) {
  console.log("token", token);
  // const data = token.sparklineData;

  // const TokenSparkline = () => {
  //   if (!data || data.length === 0) {
  //     return <div className="text-gray-500">No data available</div>;
  //   }
  //   return (
  //     <ResponsiveContainer width="100%" height="100%">
  //       <AreaChart data={data}>
  //         <defs>
  //           <linearGradient
  //             id={`gradient-${token.symbol}`}
  //             x1="0"
  //             y1="0"
  //             x2="0"
  //             y2="1"
  //           >
  //             <stop
  //               offset="0%"
  //               stopColor={token.marketData.color}
  //               stopOpacity={0.2}
  //             />
  //             <stop
  //               offset="100%"
  //               stopColor={token.marketData.color}
  //               stopOpacity={0}
  //             />
  //           </linearGradient>
  //         </defs>
  //         <Area
  //           type="basis"
  //           dataKey="value"
  //           stroke={token.marketData.color}
  //           strokeWidth={2}
  //           fill={`url(#gradient-${token.symbol})`}
  //           dot={false}
  //           isAnimationActive={false}
  //         />
  //       </AreaChart>
  //     </ResponsiveContainer>
  //   );
  // };

  return (
    <div
      className="flex items-center justify-between bg-white cursor-pointer"
      onClick={onClick}
    >
      <div className="flex items-center gap-3">
        <div className="mt-2">
          <TokenImage token={token} />
        </div>
        <div>
          <h3 className="text-sm font-semibold">{token.name}</h3>
          <p className="text-xs text-gray-600">
            {parseFloat(token.balance).toFixed(4)} {token.symbol}
          </p>
        </div>
      </div>
      {/* <div className="h-[60px] w-full">
        <TokenSparkline />
      </div> */}
      <div className="flex items-center gap-4 text-sm">
        <div className="text-right">
          <p className="font-bold">
            {token.marketData?.price !== undefined &&
            token.marketData?.price !== null ? (
              `$${
<<<<<<< HEAD
                typeof token.marketData?.price === 'number'
                  ? token.marketData?.price
                  : '0.0000'
=======
                typeof token.value === "number"
                  ? token.value.toFixed(4)
                  : "0.0000"
>>>>>>> 596e6abf
              }`
            ) : (
              <span className="text-gray-500">Price unavailable</span>
            )}
          </p>
          <div
            className={`text-xs ${
<<<<<<< HEAD
              token.marketData?.priceChangePercentage24h &&
              parseFloat(
                token.marketData?.priceChangePercentage24h
              ) >= 0
                ? ' text-green-700'
                : ' text-red-700'
=======
              token.marketData?.change &&
              parseFloat(token.marketData.change) >= 0
                ? " text-green-700"
                : " text-red-700"
>>>>>>> 596e6abf
            }`}
          >
            {token.marketData?.priceChangePercentage24h ? (
              <>
<<<<<<< HEAD
                {parseFloat(
                  token.marketData?.priceChangePercentage24h || '0'
                ) >= 0
                  ? '+'
                  : ''}
                {parseFloat(
                  token.marketData?.priceChangePercentage24h || '0'
                )}
                %
=======
                {parseFloat(token.marketData.change) >= 0 ? "+" : ""}
                {parseFloat(token.marketData.change)}%
>>>>>>> 596e6abf
              </>
            ) : (
              <div className="text-gray-500">No data available</div>
            )}
          </div>
        </div>
      </div>
    </div>
  );
}<|MERGE_RESOLUTION|>--- conflicted
+++ resolved
@@ -1,16 +1,19 @@
-import React from "react";
+import React from 'react';
 
-import { Card } from "@/components/ui/card";
-import { TokenData } from "@/types/token";
-import TokenImage from "./token-image";
+import { Card } from '@/components/ui/card';
+import { TokenData } from '@/types/token';
+import TokenImage from './token-image';
 
 interface TokenCardProps {
   token: TokenData;
   onClick: () => void;
 }
 
-export default function TokenListView({ token, onClick }: TokenCardProps) {
-  console.log("token", token);
+export default function TokenListView({
+  token,
+  onClick,
+}: TokenCardProps) {
+  console.log('token', token);
   // const data = token.sparklineData;
 
   // const TokenSparkline = () => {
@@ -79,15 +82,9 @@
             {token.marketData?.price !== undefined &&
             token.marketData?.price !== null ? (
               `$${
-<<<<<<< HEAD
                 typeof token.marketData?.price === 'number'
                   ? token.marketData?.price
                   : '0.0000'
-=======
-                typeof token.value === "number"
-                  ? token.value.toFixed(4)
-                  : "0.0000"
->>>>>>> 596e6abf
               }`
             ) : (
               <span className="text-gray-500">Price unavailable</span>
@@ -95,24 +92,16 @@
           </p>
           <div
             className={`text-xs ${
-<<<<<<< HEAD
               token.marketData?.priceChangePercentage24h &&
               parseFloat(
                 token.marketData?.priceChangePercentage24h
               ) >= 0
                 ? ' text-green-700'
                 : ' text-red-700'
-=======
-              token.marketData?.change &&
-              parseFloat(token.marketData.change) >= 0
-                ? " text-green-700"
-                : " text-red-700"
->>>>>>> 596e6abf
             }`}
           >
             {token.marketData?.priceChangePercentage24h ? (
               <>
-<<<<<<< HEAD
                 {parseFloat(
                   token.marketData?.priceChangePercentage24h || '0'
                 ) >= 0
@@ -122,10 +111,6 @@
                   token.marketData?.priceChangePercentage24h || '0'
                 )}
                 %
-=======
-                {parseFloat(token.marketData.change) >= 0 ? "+" : ""}
-                {parseFloat(token.marketData.change)}%
->>>>>>> 596e6abf
               </>
             ) : (
               <div className="text-gray-500">No data available</div>
