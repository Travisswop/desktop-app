/*
 * ChatBox Component with Token Sending Functionality
 * 
 * This component provides a chat interface with integrated token sending functionality.
 * It supports both Ethereum and Solana blockchain transactions using Privy wallets.
 * 
 * Features:
 * - Real-time chat messaging
 * - Token selection and sending from chat interface
 * - Support for both Ethereum and Solana blockchains
 * - Transaction status notifications
 * 
 * The implementation uses Privy wallet hooks (useWallets, useSolanaWallets)
 * to access and interact with user wallets.
 */

'use client';

import { useState, useEffect, useRef, useMemo } from 'react';
import { Button } from '@/components/ui/button';
import { Dialog, DialogContent, DialogHeader, DialogTitle, DialogFooter } from '@/components/ui/dialog';
import { Input } from '@/components/ui/input';
import { Select, SelectContent, SelectItem, SelectTrigger, SelectValue } from '@/components/ui/select';
import { Send, DollarSign, Wallet, X } from 'lucide-react';
import { useToast } from '@/hooks/use-toast';
import { useWallets, useSolanaWallets } from '@privy-io/react-auth';
import { Connection, PublicKey, SystemProgram, Transaction } from '@solana/web3.js';
import { ethers } from 'ethers';

interface Message {
  id: string;
  content: string;
  sent: Date;
  senderAddress: string;
}

interface TokenData {
  symbol: string;
  balance: string;
  address: string;
  chain: string;
  decimals?: number;
  marketData?: {
    price: string;
  };
}

interface WalletData {
  address: string;
  isActive: boolean;
  isEVM: boolean;
}

interface ChatProps {
  client: {
    address: string;
  };
  conversation: {
    send: (message: string) => Promise<void>;
    peerAddress: string;
  };
  messageHistory: Message[];
  tokenData?: TokenData[];
  recipientWalletData?: WalletData[];
  recipientAddress: string;
}

export default function ChatBox({
  client,
  conversation,
  messageHistory,
  tokenData,
  recipientWalletData,
  recipientAddress: recipientUserAddress
}: ChatProps) {
  const [inputMessage, setInputMessage] = useState('');
  const [isSendModalOpen, setIsSendModalOpen] = useState(false);
  const [selectedToken, setSelectedToken] = useState<TokenData | null>(null);
  const [amount, setAmount] = useState('');
  const [isProcessing, setIsProcessing] = useState(false);
  const [recipientAddress, setRecipientAddress] = useState('');
  const [selectedChain, setSelectedChain] = useState<'ETHEREUM' | 'SOLANA'>('ETHEREUM');
  const lastMessageRef = useRef<HTMLDivElement>(null);
<<<<<<< HEAD
=======
  const { toast } = useToast();
  const { wallets: ethWallets } = useWallets();
  const { wallets: solanaWallets } = useSolanaWallets();

  // Network configuration
  const ETHEREUM_RPC_URL = process.env.NEXT_PUBLIC_ALCHEMY_SEPOLIA_URL || "https://eth-sepolia.g.alchemy.com/v2/GIGzKPGbo2k_FJH72PzS4mS6buC_PbBo";
  const SOLANA_RPC_URL = process.env.NEXT_PUBLIC_SOLANA_RPC_URL || "https://api.mainnet-beta.solana.com";

  useEffect(() => {
    console.log('Recipient address passed to ChatBox:', recipientUserAddress);
  }, [recipientUserAddress]);

  useEffect(() => {
    // Set recipient address from the prop for Ethereum transactions
    if (selectedChain === 'ETHEREUM') {
      setRecipientAddress(recipientUserAddress);
    }
    // Only use wallet data for Solana since we don't have a direct Solana address
    else if (selectedChain === 'SOLANA' && recipientWalletData && recipientWalletData.length > 0) {
      const solWallet = recipientWalletData.find(wallet => !wallet.isEVM);
      if (solWallet) {
        setRecipientAddress(solWallet.address);
      }
    }
  }, [recipientWalletData, selectedChain, recipientUserAddress]);

  console.log('recipientAddress from the chat box', recipientUserAddress)

  // Make the filteredTokens a memoized value based on selectedChain and tokenData
  const filteredTokens = useMemo(() => {
    if (!tokenData) return [];

    return tokenData.filter(token => {
      if (selectedChain === 'ETHEREUM') {
        return token.chain !== 'SOLANA';
      } else {
        return token.chain === 'SOLANA';
      }
    });
  }, [tokenData, selectedChain]);

>>>>>>> 93dd83d2
  useEffect(() => {
    if (lastMessageRef.current) {
      lastMessageRef.current.scrollIntoView({ behavior: 'smooth' });
    }
  }, [messageHistory]);

  const onSendMessage = async (e: React.FormEvent) => {
    e.preventDefault();
    if (inputMessage.trim()) {
      await conversation.send(inputMessage);
      setInputMessage('');
    }
  };

  const handleKeyDown = (
    event: React.KeyboardEvent<HTMLTextAreaElement>
  ) => {
    if (event.key === 'Enter' && !event.shiftKey) {
      event.preventDefault(); // Prevent the default new line behavior
      onSendMessage(event as any); // Trigger form submit
    }
  };

  const handleOpenSendModal = () => {
    if (!recipientUserAddress) {
      toast({
        title: "Error",
        description: "Recipient address not available.",
        variant: "destructive",
      });
      return;
    }

    // Reset all form fields when opening modal
    setSelectedToken(null);
    setAmount('');

    // Default to Ethereum first if we have the address
    setSelectedChain('ETHEREUM');
    setRecipientAddress(recipientUserAddress);

    setIsSendModalOpen(true);
  };

  const handleCloseSendModal = () => {
    // Reset form data when closing modal
    setSelectedToken(null);
    setAmount('');
    setIsSendModalOpen(false);
  };

  const handleTokenSelect = (tokenSymbol: string) => {
    const token = filteredTokens.find(t => `${t.symbol}-${t.chain}` === tokenSymbol);
    setSelectedToken(token || null);
  };

  const handleChainChange = (chain: 'ETHEREUM' | 'SOLANA') => {
    console.log(`Changing chain from ${selectedChain} to ${chain}`);

    // Reset token selection when changing chains
    setSelectedToken(null);
    setSelectedChain(chain);

    // Update recipient address based on new chain
    if (chain === 'ETHEREUM') {
      // For Ethereum, use the direct recipient address passed to the component
      setRecipientAddress(recipientUserAddress);
      console.log(`Set Ethereum recipient address: ${recipientUserAddress}`);
    } else if (chain === 'SOLANA' && recipientWalletData) {
      // For Solana, try to find a Solana wallet from the recipient's wallet data
      const solWallet = recipientWalletData.find(wallet => !wallet.isEVM);
      if (solWallet) {
        setRecipientAddress(solWallet.address);
        console.log(`Set Solana recipient address: ${solWallet.address}`);
      } else {
        console.warn('No Solana wallet found for recipient');
        // Could show a message that Solana transactions might not be possible
      }
    }
  };

  const getSenderWallet = () => {
    if (selectedChain === 'ETHEREUM') {
      return ethWallets?.[0];
    } else {
      return solanaWallets?.[0];
    }
  };

  // Helper function to safely attempt to send a transaction with any wallet
  const safeWalletSend = async (wallet: any, data: any, options?: any) => {

    // For Ethereum transactions using Privy's getEthereumProvider method
    if (wallet.getEthereumProvider && wallet.type === 'ethereum') {
      try {
        const provider = await wallet.getEthereumProvider();

        // Ensure transaction has all required fields
        // Check if this is a Sepolia testnet wallet
        const isSepolia = wallet.chainId && wallet.chainId.includes('11155111');

        // Always set the chainId for Sepolia
        if (isSepolia && !data.chainId) {
          data.chainId = '0xaa36a7'; // Sepolia chainId in hex
        }

        // Always include the from address
        if (!data.from && wallet.address) {
          data.from = wallet.address;
        }

        // Convert value to proper hex if it's not already
        if (data.value && !data.value.startsWith('0x')) {
          data.value = '0x' + Number(data.value).toString(16);
        }

        // Estimate gas
        let gasEstimate;
        try {
          // If the provider has eth_estimateGas method, try to use it
          gasEstimate = await provider.request({
            method: 'eth_estimateGas',
            params: [data]
          });
          // Convert BigInt to string if needed
          if (typeof gasEstimate === 'bigint') {
            data.gas = "0x" + gasEstimate.toString(16);
          } else {
            data.gas = gasEstimate;
          }
        } catch (gasError) {
          console.warn("Could not estimate gas:", gasError);
          // Set a reasonable default gas limit if estimation fails
          data.gas = "0x55555"; // Roughly 350,000 gas
        }

        // Get nonce for transaction to avoid replacement issues
        try {
          const nonce = await provider.request({
            method: 'eth_getTransactionCount',
            params: [wallet.address, 'latest']
          });
          data.nonce = nonce;
        } catch (nonceError) {
          console.warn("Could not get nonce:", nonceError);
        }

        // Log complete transaction data for debugging
        const logData: Record<string, any> = {};
        // Copy data while handling BigInt values
        Object.keys(data).forEach(key => {
          logData[key] = typeof data[key] === 'bigint' ? data[key].toString() : data[key];
        });

        try {
          // Send transaction
          const txHash = await provider.request({
            method: 'eth_sendTransaction',
            params: [data]
          });

          return txHash;
        } catch (providerError) {
          console.error("Provider transaction failed:", providerError);
          return await sendWithEthers(wallet, data);
        }
      } catch (error) {
        console.error("Error using getEthereumProvider:", error);
        throw error;
      }
    }

    // For Solana transactions that need connection
    if (options?.connection && wallet.sendTransaction) {
      return await wallet.sendTransaction(data, options.connection);
    }

    // Try multiple possible methods that might exist on the wallet
    if (wallet.sendTransaction) {
      return await wallet.sendTransaction(data);
    } else if (wallet.send) {
      return await wallet.send(data);
    } else if (wallet.signAndSendTransaction) {
      return await wallet.signAndSendTransaction(data);
    }

    // If the wallet doesn't have standard methods, try to identify other possible methods
    const walletMethods = Object.keys(wallet).filter(key => typeof wallet[key] === 'function');

    // Look for methods that might be related to transactions
    const possibleTxMethods = walletMethods.filter(method =>
      method.toLowerCase().includes('transaction') ||
      method.toLowerCase().includes('send') ||
      method.toLowerCase().includes('transfer')
    );

    if (possibleTxMethods.length > 0) {
      // Try each method
      for (const method of possibleTxMethods) {
        try {
          const result = await wallet[method](data);
          return result;
        } catch (err) {
          console.log(`Method ${method} failed:`, err)
          // Continue to next method
        }
      }
    }
    throw new Error("No compatible send method found on wallet");
  };

  // Function to send a transaction using ethers.js as fallback
  const sendWithEthers = async (wallet: any, txData: any) => {
    try {
      const provider = await wallet.getEthereumProvider();
      const ethersProvider = new ethers.BrowserProvider(provider);
      const signer = await ethersProvider.getSigner();


      // Create simple transaction object
      const tx = {
        to: txData.to,
        value: txData.value
      };

      const response = await signer.sendTransaction(tx);

      return response.hash;
    } catch (error) {
      console.error("Failed to send with ethers:", error);
      throw error;
    }
  };

  const handleSendToken = async () => {
    if (!selectedToken || !amount || !recipientAddress) {
      toast({
        title: "Error",
        description: "Please fill in all fields",
        variant: "destructive",
      });
      return;
    }

    const amountValue = parseFloat(amount);
    if (isNaN(amountValue) || amountValue <= 0) {
      toast({
        title: "Error",
        description: "Please enter a valid amount",
        variant: "destructive",
      });
      return;
    }

    const wallet = getSenderWallet();
    if (!wallet) {
      toast({
        title: "Error",
        description: "Wallet not available",
        variant: "destructive",
      });
      return;
    }

    setIsProcessing(true);

    // Show pending toast notification
    toast({
      title: "Transaction Pending",
      description: `Sending ${amount} ${selectedToken.symbol}...`,
      duration: 60000, // Long duration as transactions can take time
    });

    try {
      let txHash = '';

      if (selectedChain === 'ETHEREUM') {
        // Handle Ethereum transaction
        try {
          const ethWallet = ethWallets?.[0];
          if (!ethWallet) {
            throw new Error("Ethereum wallet not available");
          }

          try {
            const weiValue = parseFloat(amount) * Math.pow(10, 18);
            const tx = {
              to: recipientAddress,
              from: ethWallet.address,
              value: "0x" + Math.floor(weiValue).toString(16), // Convert to hex string format
              chainId: "0xaa36a7", // Sepolia chainId
            };

            const result = await safeWalletSend(ethWallet, tx);
            txHash = typeof result === 'string' ? result : result?.hash || "tx_sent";
          } catch (walletError: any) {
            console.error("Wallet method error:", walletError);

            // Extract more detailed error information
            let errorMessage = "Transaction failed";
            if (walletError.message) {
              errorMessage = walletError.message;
              // Check for common error patterns
              if (errorMessage.includes("insufficient funds")) {
                errorMessage = "Insufficient funds for gas * price + value";
              }
            }

            toast({
              title: "Transaction Error",
              description: errorMessage,
              variant: "destructive",
            });
            throw new Error(errorMessage);
          }

        } catch (error) {
          console.error("Ethereum transaction error:", error);
          throw error;
        }
      } else {
        try {
          const solWallet = solanaWallets?.[0];
          if (!solWallet) {
            throw new Error("Solana wallet not available");
          }

          const connection = new Connection(
            SOLANA_RPC_URL,
            "confirmed"
          );

          const lamports = parseFloat(amount) * 10 ** 9;

          // Create a transfer transaction
          const transaction = new Transaction().add(
            SystemProgram.transfer({
              fromPubkey: new PublicKey(solWallet.address),
              toPubkey: new PublicKey(recipientAddress),
              lamports: Math.floor(lamports), // Ensure it's an integer
            })
          );

          // Add a recent blockhash
          const { blockhash } = await connection.getLatestBlockhash();
          transaction.recentBlockhash = blockhash;
          transaction.feePayer = new PublicKey(solWallet.address);

          try {
            const signature = await safeWalletSend(solWallet, transaction, { connection });
            txHash = signature;
          } catch (walletError) {
            console.error("Solana wallet method error:", walletError);
            // Fallback to any other method the wallet might support
            toast({
              title: "Warning",
              description: "Transaction initiated with wallet. Please check your wallet for confirmation.",
            });
            txHash = "sol_tx_initiated";
          }

        } catch (error) {
          console.error("Solana transaction error:", error);
          throw error;
        }
      }

      // Show success toast
      toast({
        title: "Transaction Successful",
        description: `Successfully sent ${amount} ${selectedToken.symbol}`,
        duration: 5000,
      });

      // Send just a simple message about the transfer (no transaction details)
      await conversation.send(`I've sent you ${amount} ${selectedToken.symbol} on ${selectedChain}.`);

      // Close modal and reset
      setIsSendModalOpen(false);
      setSelectedToken(null);
      setAmount('');
    } catch (error) {
      console.error("Error sending token:", error);

      // Show error toast
      toast({
        title: "Transaction Failed",
        description: error instanceof Error ? error.message : "Failed to send token",
        variant: "destructive",
        duration: 5000,
      });
    } finally {
      setIsProcessing(false);
    }
  };

  const MessageList = ({ messages }: { messages: Message[] }) => {
    const uniqueMessages = messages.filter(
      (v, i, a) => a.findIndex((t) => t.id === v.id) === i
    );

    return (
      <div className="px-4 md:px-8 h-full pb-24">
        {uniqueMessages.map((message, index) => (
          <div
            key={message.id}
            ref={
              index === uniqueMessages.length - 1
                ? lastMessageRef
                : null
            }
            className={`mb-4 ${message.senderAddress === client.address
              ? 'text-right'
              : 'text-left'
              }`}
          >
            <div
              className={`inline-block px-3 py-2 rounded-lg ${message.senderAddress === client.address
                ? 'bg-primary text-primary-foreground'
                : 'bg-secondary text-secondary-foreground'
                }`}
            >
              {message.content}
            </div>
            <div className="text-xs mt-1 text-muted-foreground">
              {message.sent.toLocaleTimeString('en-US', {
                hour: 'numeric',
                minute: 'numeric',
                hour12: true,
              })}
            </div>
          </div>
        ))}
      </div>
    );
  };

  return (
    <div className="pt-4 w-full overflow-x-hidden h-full">
      <MessageList messages={messageHistory} />
      <div className="absolute bottom-0 bg-white py-4 w-full">
        <form onSubmit={onSendMessage} className="">
          <div className="w-full px-4 md:px-8">
            <div className="flex justify-center items-center gap-2">
              {tokenData && tokenData.length > 0 && (
                <Button
                  type="button"
                  variant="ghost"
                  onClick={handleOpenSendModal}
                  className="p-2"
                  title="Send Tokens"
                >
                  <DollarSign className="h-5 w-5" />
                </Button>
              )}
              <div className="flex-1 relative">
                <textarea
                  className="flex outline-none border border-gray-300 focus:border-gray-400 text-gray-700 text-md resize-none rounded-md pl-3 pr-20 pt-2 w-full"
                  value={inputMessage}
                  placeholder="Type your message here....."
                  onKeyDown={handleKeyDown}
                  onChange={(e) => setInputMessage(e.target.value)}
                />
              </div>
              <div className="flex">
                <button type="submit">
                  <svg
                    viewBox="0 0 24 24"
                    height="24"
                    width="24"
                    preserveAspectRatio="xMidYMid meet"
                    version="1.1"
                    x="0px"
                    y="0px"
                    enableBackground="new 0 0 24 24"
                  >
                    <path
                      fill="currentColor"
                      d="M1.101,21.757L23.8,12.028L1.101,2.3l0.011,7.912l13.623,1.816L1.112,13.845 L1.101,21.757z"
                    ></path>
                  </svg>
                </button>
              </div>
            </div>
          </div>
        </form>
      </div>

      {/* Token Send Modal */}
      <Dialog open={isSendModalOpen} onOpenChange={(open) => {
        if (!open) handleCloseSendModal();
        else setIsSendModalOpen(true);
      }}>
        <DialogContent className="sm:max-w-md">
          <DialogHeader>
            <DialogTitle className="flex items-center">
              <Wallet className="mr-2 h-5 w-5" />
              Send Tokens
            </DialogTitle>
          </DialogHeader>

          <div className="space-y-4 py-4">
            <div>
              <label className="block text-sm font-medium mb-1">Blockchain</label>
              <Select
                key={`blockchain-select-${isSendModalOpen}`}
                value={selectedChain}
                onValueChange={(value) => handleChainChange(value as 'ETHEREUM' | 'SOLANA')}
              >
                <SelectTrigger>
                  <SelectValue placeholder="Select blockchain" />
                </SelectTrigger>
                <SelectContent>
                  <SelectItem value="ETHEREUM">Ethereum (EVM)</SelectItem>
                  <SelectItem value="SOLANA">Solana</SelectItem>
                </SelectContent>
              </Select>
            </div>

            <div>
              <label className="block text-sm font-medium mb-1">Token</label>
              <Select
                key={`token-select-${selectedChain}`}
                onValueChange={handleTokenSelect}
                name="token-select"
                value={selectedToken ? `${selectedToken.symbol}-${selectedToken.chain}` : undefined}
              >
                <SelectTrigger>
                  <SelectValue placeholder="Select token" />
                </SelectTrigger>
                <SelectContent>
                  {filteredTokens.map(token => (
                    <SelectItem key={`${token.symbol}-${token.chain}`} value={`${token.symbol}-${token.chain}`}>
                      {token.symbol} - {token.balance} ({token.chain})
                    </SelectItem>
                  ))}
                </SelectContent>
              </Select>
            </div>

            <div>
              <label className="block text-sm font-medium mb-1">Amount</label>
              <Input
                type="number"
                placeholder="0.0"
                value={amount}
                onChange={(e) => setAmount(e.target.value)}
              />
              {selectedToken && (
                <p className="text-xs text-muted-foreground mt-1">
                  Available: {selectedToken.balance} {selectedToken.symbol}
                </p>
              )}
            </div>

            <div>
              <label className="block text-sm font-medium mb-1">Recipient Address</label>
              <Input
                value={recipientAddress}
                readOnly
                disabled={true}
                className="font-mono text-xs bg-gray-50 cursor-not-allowed"
              />
              {selectedChain === 'ETHEREUM' && (
                <p className="text-xs text-muted-foreground mt-1">
                  Sending to Ethereum address of recipient
                </p>
              )}
              {selectedChain === 'SOLANA' && (
                <p className="text-xs text-muted-foreground mt-1">
                  Sending to Solana address of recipient
                </p>
              )}
            </div>
          </div>

          <DialogFooter>
            <Button variant="outline" onClick={handleCloseSendModal}>
              Cancel
            </Button>
            <Button onClick={handleSendToken} disabled={isProcessing || !selectedToken || !amount}>
              {isProcessing ? (
                <>Sending...</>
              ) : (
                <>
                  <Send className="mr-2 h-4 w-4" />
                  Send
                </>
              )}
            </Button>
          </DialogFooter>
        </DialogContent>
      </Dialog>
    </div>
  );
}<|MERGE_RESOLUTION|>--- conflicted
+++ resolved
@@ -1,15 +1,15 @@
 /*
  * ChatBox Component with Token Sending Functionality
- * 
+ *
  * This component provides a chat interface with integrated token sending functionality.
  * It supports both Ethereum and Solana blockchain transactions using Privy wallets.
- * 
+ *
  * Features:
  * - Real-time chat messaging
  * - Token selection and sending from chat interface
  * - Support for both Ethereum and Solana blockchains
  * - Transaction status notifications
- * 
+ *
  * The implementation uses Privy wallet hooks (useWallets, useSolanaWallets)
  * to access and interact with user wallets.
  */
@@ -18,13 +18,30 @@
 
 import { useState, useEffect, useRef, useMemo } from 'react';
 import { Button } from '@/components/ui/button';
-import { Dialog, DialogContent, DialogHeader, DialogTitle, DialogFooter } from '@/components/ui/dialog';
+import {
+  Dialog,
+  DialogContent,
+  DialogHeader,
+  DialogTitle,
+  DialogFooter,
+} from '@/components/ui/dialog';
 import { Input } from '@/components/ui/input';
-import { Select, SelectContent, SelectItem, SelectTrigger, SelectValue } from '@/components/ui/select';
+import {
+  Select,
+  SelectContent,
+  SelectItem,
+  SelectTrigger,
+  SelectValue,
+} from '@/components/ui/select';
 import { Send, DollarSign, Wallet, X } from 'lucide-react';
 import { useToast } from '@/hooks/use-toast';
 import { useWallets, useSolanaWallets } from '@privy-io/react-auth';
-import { Connection, PublicKey, SystemProgram, Transaction } from '@solana/web3.js';
+import {
+  Connection,
+  PublicKey,
+  SystemProgram,
+  Transaction,
+} from '@solana/web3.js';
 import { ethers } from 'ethers';
 
 interface Message {
@@ -71,28 +88,36 @@
   messageHistory,
   tokenData,
   recipientWalletData,
-  recipientAddress: recipientUserAddress
+  recipientAddress: recipientUserAddress,
 }: ChatProps) {
   const [inputMessage, setInputMessage] = useState('');
   const [isSendModalOpen, setIsSendModalOpen] = useState(false);
-  const [selectedToken, setSelectedToken] = useState<TokenData | null>(null);
+  const [selectedToken, setSelectedToken] =
+    useState<TokenData | null>(null);
   const [amount, setAmount] = useState('');
   const [isProcessing, setIsProcessing] = useState(false);
   const [recipientAddress, setRecipientAddress] = useState('');
-  const [selectedChain, setSelectedChain] = useState<'ETHEREUM' | 'SOLANA'>('ETHEREUM');
+  const [selectedChain, setSelectedChain] = useState<
+    'ETHEREUM' | 'SOLANA'
+  >('ETHEREUM');
   const lastMessageRef = useRef<HTMLDivElement>(null);
-<<<<<<< HEAD
-=======
   const { toast } = useToast();
   const { wallets: ethWallets } = useWallets();
   const { wallets: solanaWallets } = useSolanaWallets();
 
   // Network configuration
-  const ETHEREUM_RPC_URL = process.env.NEXT_PUBLIC_ALCHEMY_SEPOLIA_URL || "https://eth-sepolia.g.alchemy.com/v2/GIGzKPGbo2k_FJH72PzS4mS6buC_PbBo";
-  const SOLANA_RPC_URL = process.env.NEXT_PUBLIC_SOLANA_RPC_URL || "https://api.mainnet-beta.solana.com";
+  const ETHEREUM_RPC_URL =
+    process.env.NEXT_PUBLIC_ALCHEMY_SEPOLIA_URL ||
+    'https://eth-sepolia.g.alchemy.com/v2/GIGzKPGbo2k_FJH72PzS4mS6buC_PbBo';
+  const SOLANA_RPC_URL =
+    process.env.NEXT_PUBLIC_SOLANA_RPC_URL ||
+    'https://api.mainnet-beta.solana.com';
 
   useEffect(() => {
-    console.log('Recipient address passed to ChatBox:', recipientUserAddress);
+    console.log(
+      'Recipient address passed to ChatBox:',
+      recipientUserAddress
+    );
   }, [recipientUserAddress]);
 
   useEffect(() => {
@@ -101,21 +126,30 @@
       setRecipientAddress(recipientUserAddress);
     }
     // Only use wallet data for Solana since we don't have a direct Solana address
-    else if (selectedChain === 'SOLANA' && recipientWalletData && recipientWalletData.length > 0) {
-      const solWallet = recipientWalletData.find(wallet => !wallet.isEVM);
+    else if (
+      selectedChain === 'SOLANA' &&
+      recipientWalletData &&
+      recipientWalletData.length > 0
+    ) {
+      const solWallet = recipientWalletData.find(
+        (wallet) => !wallet.isEVM
+      );
       if (solWallet) {
         setRecipientAddress(solWallet.address);
       }
     }
   }, [recipientWalletData, selectedChain, recipientUserAddress]);
 
-  console.log('recipientAddress from the chat box', recipientUserAddress)
+  console.log(
+    'recipientAddress from the chat box',
+    recipientUserAddress
+  );
 
   // Make the filteredTokens a memoized value based on selectedChain and tokenData
   const filteredTokens = useMemo(() => {
     if (!tokenData) return [];
 
-    return tokenData.filter(token => {
+    return tokenData.filter((token) => {
       if (selectedChain === 'ETHEREUM') {
         return token.chain !== 'SOLANA';
       } else {
@@ -124,7 +158,6 @@
     });
   }, [tokenData, selectedChain]);
 
->>>>>>> 93dd83d2
   useEffect(() => {
     if (lastMessageRef.current) {
       lastMessageRef.current.scrollIntoView({ behavior: 'smooth' });
@@ -151,9 +184,9 @@
   const handleOpenSendModal = () => {
     if (!recipientUserAddress) {
       toast({
-        title: "Error",
-        description: "Recipient address not available.",
-        variant: "destructive",
+        title: 'Error',
+        description: 'Recipient address not available.',
+        variant: 'destructive',
       });
       return;
     }
@@ -177,7 +210,9 @@
   };
 
   const handleTokenSelect = (tokenSymbol: string) => {
-    const token = filteredTokens.find(t => `${t.symbol}-${t.chain}` === tokenSymbol);
+    const token = filteredTokens.find(
+      (t) => `${t.symbol}-${t.chain}` === tokenSymbol
+    );
     setSelectedToken(token || null);
   };
 
@@ -192,13 +227,19 @@
     if (chain === 'ETHEREUM') {
       // For Ethereum, use the direct recipient address passed to the component
       setRecipientAddress(recipientUserAddress);
-      console.log(`Set Ethereum recipient address: ${recipientUserAddress}`);
+      console.log(
+        `Set Ethereum recipient address: ${recipientUserAddress}`
+      );
     } else if (chain === 'SOLANA' && recipientWalletData) {
       // For Solana, try to find a Solana wallet from the recipient's wallet data
-      const solWallet = recipientWalletData.find(wallet => !wallet.isEVM);
+      const solWallet = recipientWalletData.find(
+        (wallet) => !wallet.isEVM
+      );
       if (solWallet) {
         setRecipientAddress(solWallet.address);
-        console.log(`Set Solana recipient address: ${solWallet.address}`);
+        console.log(
+          `Set Solana recipient address: ${solWallet.address}`
+        );
       } else {
         console.warn('No Solana wallet found for recipient');
         // Could show a message that Solana transactions might not be possible
@@ -215,8 +256,11 @@
   };
 
   // Helper function to safely attempt to send a transaction with any wallet
-  const safeWalletSend = async (wallet: any, data: any, options?: any) => {
-
+  const safeWalletSend = async (
+    wallet: any,
+    data: any,
+    options?: any
+  ) => {
     // For Ethereum transactions using Privy's getEthereumProvider method
     if (wallet.getEthereumProvider && wallet.type === 'ethereum') {
       try {
@@ -224,7 +268,8 @@
 
         // Ensure transaction has all required fields
         // Check if this is a Sepolia testnet wallet
-        const isSepolia = wallet.chainId && wallet.chainId.includes('11155111');
+        const isSepolia =
+          wallet.chainId && wallet.chainId.includes('11155111');
 
         // Always set the chainId for Sepolia
         if (isSepolia && !data.chainId) {
@@ -247,52 +292,58 @@
           // If the provider has eth_estimateGas method, try to use it
           gasEstimate = await provider.request({
             method: 'eth_estimateGas',
-            params: [data]
+            params: [data],
           });
           // Convert BigInt to string if needed
           if (typeof gasEstimate === 'bigint') {
-            data.gas = "0x" + gasEstimate.toString(16);
+            data.gas = '0x' + gasEstimate.toString(16);
           } else {
             data.gas = gasEstimate;
           }
         } catch (gasError) {
-          console.warn("Could not estimate gas:", gasError);
+          console.warn('Could not estimate gas:', gasError);
           // Set a reasonable default gas limit if estimation fails
-          data.gas = "0x55555"; // Roughly 350,000 gas
+          data.gas = '0x55555'; // Roughly 350,000 gas
         }
 
         // Get nonce for transaction to avoid replacement issues
         try {
           const nonce = await provider.request({
             method: 'eth_getTransactionCount',
-            params: [wallet.address, 'latest']
+            params: [wallet.address, 'latest'],
           });
           data.nonce = nonce;
         } catch (nonceError) {
-          console.warn("Could not get nonce:", nonceError);
+          console.warn('Could not get nonce:', nonceError);
         }
 
         // Log complete transaction data for debugging
         const logData: Record<string, any> = {};
         // Copy data while handling BigInt values
-        Object.keys(data).forEach(key => {
-          logData[key] = typeof data[key] === 'bigint' ? data[key].toString() : data[key];
+        Object.keys(data).forEach((key) => {
+          logData[key] =
+            typeof data[key] === 'bigint'
+              ? data[key].toString()
+              : data[key];
         });
 
         try {
           // Send transaction
           const txHash = await provider.request({
             method: 'eth_sendTransaction',
-            params: [data]
+            params: [data],
           });
 
           return txHash;
         } catch (providerError) {
-          console.error("Provider transaction failed:", providerError);
+          console.error(
+            'Provider transaction failed:',
+            providerError
+          );
           return await sendWithEthers(wallet, data);
         }
       } catch (error) {
-        console.error("Error using getEthereumProvider:", error);
+        console.error('Error using getEthereumProvider:', error);
         throw error;
       }
     }
@@ -312,13 +363,16 @@
     }
 
     // If the wallet doesn't have standard methods, try to identify other possible methods
-    const walletMethods = Object.keys(wallet).filter(key => typeof wallet[key] === 'function');
+    const walletMethods = Object.keys(wallet).filter(
+      (key) => typeof wallet[key] === 'function'
+    );
 
     // Look for methods that might be related to transactions
-    const possibleTxMethods = walletMethods.filter(method =>
-      method.toLowerCase().includes('transaction') ||
-      method.toLowerCase().includes('send') ||
-      method.toLowerCase().includes('transfer')
+    const possibleTxMethods = walletMethods.filter(
+      (method) =>
+        method.toLowerCase().includes('transaction') ||
+        method.toLowerCase().includes('send') ||
+        method.toLowerCase().includes('transfer')
     );
 
     if (possibleTxMethods.length > 0) {
@@ -328,12 +382,12 @@
           const result = await wallet[method](data);
           return result;
         } catch (err) {
-          console.log(`Method ${method} failed:`, err)
+          console.log(`Method ${method} failed:`, err);
           // Continue to next method
         }
       }
     }
-    throw new Error("No compatible send method found on wallet");
+    throw new Error('No compatible send method found on wallet');
   };
 
   // Function to send a transaction using ethers.js as fallback
@@ -343,18 +397,17 @@
       const ethersProvider = new ethers.BrowserProvider(provider);
       const signer = await ethersProvider.getSigner();
 
-
       // Create simple transaction object
       const tx = {
         to: txData.to,
-        value: txData.value
+        value: txData.value,
       };
 
       const response = await signer.sendTransaction(tx);
 
       return response.hash;
     } catch (error) {
-      console.error("Failed to send with ethers:", error);
+      console.error('Failed to send with ethers:', error);
       throw error;
     }
   };
@@ -362,9 +415,9 @@
   const handleSendToken = async () => {
     if (!selectedToken || !amount || !recipientAddress) {
       toast({
-        title: "Error",
-        description: "Please fill in all fields",
-        variant: "destructive",
+        title: 'Error',
+        description: 'Please fill in all fields',
+        variant: 'destructive',
       });
       return;
     }
@@ -372,9 +425,9 @@
     const amountValue = parseFloat(amount);
     if (isNaN(amountValue) || amountValue <= 0) {
       toast({
-        title: "Error",
-        description: "Please enter a valid amount",
-        variant: "destructive",
+        title: 'Error',
+        description: 'Please enter a valid amount',
+        variant: 'destructive',
       });
       return;
     }
@@ -382,9 +435,9 @@
     const wallet = getSenderWallet();
     if (!wallet) {
       toast({
-        title: "Error",
-        description: "Wallet not available",
-        variant: "destructive",
+        title: 'Error',
+        description: 'Wallet not available',
+        variant: 'destructive',
       });
       return;
     }
@@ -393,7 +446,7 @@
 
     // Show pending toast notification
     toast({
-      title: "Transaction Pending",
+      title: 'Transaction Pending',
       description: `Sending ${amount} ${selectedToken.symbol}...`,
       duration: 60000, // Long duration as transactions can take time
     });
@@ -406,7 +459,7 @@
         try {
           const ethWallet = ethWallets?.[0];
           if (!ethWallet) {
-            throw new Error("Ethereum wallet not available");
+            throw new Error('Ethereum wallet not available');
           }
 
           try {
@@ -414,47 +467,50 @@
             const tx = {
               to: recipientAddress,
               from: ethWallet.address,
-              value: "0x" + Math.floor(weiValue).toString(16), // Convert to hex string format
-              chainId: "0xaa36a7", // Sepolia chainId
+              value: '0x' + Math.floor(weiValue).toString(16), // Convert to hex string format
+              chainId: '0xaa36a7', // Sepolia chainId
             };
 
             const result = await safeWalletSend(ethWallet, tx);
-            txHash = typeof result === 'string' ? result : result?.hash || "tx_sent";
+            txHash =
+              typeof result === 'string'
+                ? result
+                : result?.hash || 'tx_sent';
           } catch (walletError: any) {
-            console.error("Wallet method error:", walletError);
+            console.error('Wallet method error:', walletError);
 
             // Extract more detailed error information
-            let errorMessage = "Transaction failed";
+            let errorMessage = 'Transaction failed';
             if (walletError.message) {
               errorMessage = walletError.message;
               // Check for common error patterns
-              if (errorMessage.includes("insufficient funds")) {
-                errorMessage = "Insufficient funds for gas * price + value";
+              if (errorMessage.includes('insufficient funds')) {
+                errorMessage =
+                  'Insufficient funds for gas * price + value';
               }
             }
 
             toast({
-              title: "Transaction Error",
+              title: 'Transaction Error',
               description: errorMessage,
-              variant: "destructive",
+              variant: 'destructive',
             });
             throw new Error(errorMessage);
           }
-
         } catch (error) {
-          console.error("Ethereum transaction error:", error);
+          console.error('Ethereum transaction error:', error);
           throw error;
         }
       } else {
         try {
           const solWallet = solanaWallets?.[0];
           if (!solWallet) {
-            throw new Error("Solana wallet not available");
+            throw new Error('Solana wallet not available');
           }
 
           const connection = new Connection(
             SOLANA_RPC_URL,
-            "confirmed"
+            'confirmed'
           );
 
           const lamports = parseFloat(amount) * 10 ** 9;
@@ -474,46 +530,55 @@
           transaction.feePayer = new PublicKey(solWallet.address);
 
           try {
-            const signature = await safeWalletSend(solWallet, transaction, { connection });
+            const signature = await safeWalletSend(
+              solWallet,
+              transaction,
+              { connection }
+            );
             txHash = signature;
           } catch (walletError) {
-            console.error("Solana wallet method error:", walletError);
+            console.error('Solana wallet method error:', walletError);
             // Fallback to any other method the wallet might support
             toast({
-              title: "Warning",
-              description: "Transaction initiated with wallet. Please check your wallet for confirmation.",
+              title: 'Warning',
+              description:
+                'Transaction initiated with wallet. Please check your wallet for confirmation.',
             });
-            txHash = "sol_tx_initiated";
+            txHash = 'sol_tx_initiated';
           }
-
         } catch (error) {
-          console.error("Solana transaction error:", error);
+          console.error('Solana transaction error:', error);
           throw error;
         }
       }
 
       // Show success toast
       toast({
-        title: "Transaction Successful",
+        title: 'Transaction Successful',
         description: `Successfully sent ${amount} ${selectedToken.symbol}`,
         duration: 5000,
       });
 
       // Send just a simple message about the transfer (no transaction details)
-      await conversation.send(`I've sent you ${amount} ${selectedToken.symbol} on ${selectedChain}.`);
+      await conversation.send(
+        `I've sent you ${amount} ${selectedToken.symbol} on ${selectedChain}.`
+      );
 
       // Close modal and reset
       setIsSendModalOpen(false);
       setSelectedToken(null);
       setAmount('');
     } catch (error) {
-      console.error("Error sending token:", error);
+      console.error('Error sending token:', error);
 
       // Show error toast
       toast({
-        title: "Transaction Failed",
-        description: error instanceof Error ? error.message : "Failed to send token",
-        variant: "destructive",
+        title: 'Transaction Failed',
+        description:
+          error instanceof Error
+            ? error.message
+            : 'Failed to send token',
+        variant: 'destructive',
         duration: 5000,
       });
     } finally {
@@ -536,16 +601,18 @@
                 ? lastMessageRef
                 : null
             }
-            className={`mb-4 ${message.senderAddress === client.address
-              ? 'text-right'
-              : 'text-left'
-              }`}
+            className={`mb-4 ${
+              message.senderAddress === client.address
+                ? 'text-right'
+                : 'text-left'
+            }`}
           >
             <div
-              className={`inline-block px-3 py-2 rounded-lg ${message.senderAddress === client.address
-                ? 'bg-primary text-primary-foreground'
-                : 'bg-secondary text-secondary-foreground'
-                }`}
+              className={`inline-block px-3 py-2 rounded-lg ${
+                message.senderAddress === client.address
+                  ? 'bg-primary text-primary-foreground'
+                  : 'bg-secondary text-secondary-foreground'
+              }`}
             >
               {message.content}
             </div>
@@ -569,7 +636,7 @@
         <form onSubmit={onSendMessage} className="">
           <div className="w-full px-4 md:px-8">
             <div className="flex justify-center items-center gap-2">
-              {tokenData && tokenData.length > 0 && (
+              {/* {tokenData && tokenData.length > 0 && (
                 <Button
                   type="button"
                   variant="ghost"
@@ -579,7 +646,7 @@
                 >
                   <DollarSign className="h-5 w-5" />
                 </Button>
-              )}
+              )} */}
               <div className="flex-1 relative">
                 <textarea
                   className="flex outline-none border border-gray-300 focus:border-gray-400 text-gray-700 text-md resize-none rounded-md pl-3 pr-20 pt-2 w-full"
@@ -614,10 +681,13 @@
       </div>
 
       {/* Token Send Modal */}
-      <Dialog open={isSendModalOpen} onOpenChange={(open) => {
-        if (!open) handleCloseSendModal();
-        else setIsSendModalOpen(true);
-      }}>
+      <Dialog
+        open={isSendModalOpen}
+        onOpenChange={(open) => {
+          if (!open) handleCloseSendModal();
+          else setIsSendModalOpen(true);
+        }}
+      >
         <DialogContent className="sm:max-w-md">
           <DialogHeader>
             <DialogTitle className="flex items-center">
@@ -628,36 +698,51 @@
 
           <div className="space-y-4 py-4">
             <div>
-              <label className="block text-sm font-medium mb-1">Blockchain</label>
+              <label className="block text-sm font-medium mb-1">
+                Blockchain
+              </label>
               <Select
                 key={`blockchain-select-${isSendModalOpen}`}
                 value={selectedChain}
-                onValueChange={(value) => handleChainChange(value as 'ETHEREUM' | 'SOLANA')}
+                onValueChange={(value) =>
+                  handleChainChange(value as 'ETHEREUM' | 'SOLANA')
+                }
               >
                 <SelectTrigger>
                   <SelectValue placeholder="Select blockchain" />
                 </SelectTrigger>
                 <SelectContent>
-                  <SelectItem value="ETHEREUM">Ethereum (EVM)</SelectItem>
+                  <SelectItem value="ETHEREUM">
+                    Ethereum (EVM)
+                  </SelectItem>
                   <SelectItem value="SOLANA">Solana</SelectItem>
                 </SelectContent>
               </Select>
             </div>
 
             <div>
-              <label className="block text-sm font-medium mb-1">Token</label>
+              <label className="block text-sm font-medium mb-1">
+                Token
+              </label>
               <Select
                 key={`token-select-${selectedChain}`}
                 onValueChange={handleTokenSelect}
                 name="token-select"
-                value={selectedToken ? `${selectedToken.symbol}-${selectedToken.chain}` : undefined}
+                value={
+                  selectedToken
+                    ? `${selectedToken.symbol}-${selectedToken.chain}`
+                    : undefined
+                }
               >
                 <SelectTrigger>
                   <SelectValue placeholder="Select token" />
                 </SelectTrigger>
                 <SelectContent>
-                  {filteredTokens.map(token => (
-                    <SelectItem key={`${token.symbol}-${token.chain}`} value={`${token.symbol}-${token.chain}`}>
+                  {filteredTokens.map((token) => (
+                    <SelectItem
+                      key={`${token.symbol}-${token.chain}`}
+                      value={`${token.symbol}-${token.chain}`}
+                    >
                       {token.symbol} - {token.balance} ({token.chain})
                     </SelectItem>
                   ))}
@@ -666,7 +751,9 @@
             </div>
 
             <div>
-              <label className="block text-sm font-medium mb-1">Amount</label>
+              <label className="block text-sm font-medium mb-1">
+                Amount
+              </label>
               <Input
                 type="number"
                 placeholder="0.0"
@@ -675,13 +762,16 @@
               />
               {selectedToken && (
                 <p className="text-xs text-muted-foreground mt-1">
-                  Available: {selectedToken.balance} {selectedToken.symbol}
+                  Available: {selectedToken.balance}{' '}
+                  {selectedToken.symbol}
                 </p>
               )}
             </div>
 
             <div>
-              <label className="block text-sm font-medium mb-1">Recipient Address</label>
+              <label className="block text-sm font-medium mb-1">
+                Recipient Address
+              </label>
               <Input
                 value={recipientAddress}
                 readOnly
@@ -705,7 +795,10 @@
             <Button variant="outline" onClick={handleCloseSendModal}>
               Cancel
             </Button>
-            <Button onClick={handleSendToken} disabled={isProcessing || !selectedToken || !amount}>
+            <Button
+              onClick={handleSendToken}
+              disabled={isProcessing || !selectedToken || !amount}
+            >
               {isProcessing ? (
                 <>Sending...</>
               ) : (
