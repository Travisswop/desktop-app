--- conflicted
+++ resolved
@@ -153,19 +153,12 @@
           parseFloat(amount) * 10 ** decimals
         );
 
-<<<<<<< HEAD
-        const res = await fetch(
-          `https://quote-api.jup.ag/v6/quote?inputMint=${inputMint.toString()}&outputMint=${outputMint.toString()}&amount=${amountInSmallestUnit}&slippageBps=200&platformFeeBps=20`
-        );
-        const data = await res.json();
-=======
         const url = `https://quote-api.jup.ag/v6/quote?inputMint=${inputMint.toString()}&outputMint=${outputMint.toString()}&amount=${amountInSmallestUnit}&slippageBps=200&restrictIntermediateTokens=true&platformFeeBps=${PLATFORM_FEE_BPS}`;
 
         const res = await fetch(url);
         if (!res.ok) {
           throw new Error(`Failed to fetch quote: ${res.status}`);
         }
->>>>>>> afe6c412
 
         const data = await res.json();
         setQuote(data);
@@ -242,9 +235,6 @@
     };
   }, [searchQuery]);
 
-<<<<<<< HEAD
-  // console.log("Quote response:" , quote , "output token : " , outputToken , 'input token : ' , inputToken, "usertoken : " , userToken); 
-=======
   // Memoize the exchange rate calculation
   const exchangeRate = useMemo(
     () =>
@@ -256,7 +246,6 @@
       }),
     [quote, amount, inputToken, outputToken]
   );
->>>>>>> afe6c412
 
   // Handler functions as useCallbacks to prevent unnecessary re-creations
   const handleTokenSelect = useCallback(
@@ -276,18 +265,6 @@
         return;
       }
 
-<<<<<<< HEAD
-    if (tokenData) {
-      const tokenExists = tokenMetaData?.some((t: any) => t.symbol === symbol);
-      
-      if (!tokenExists && tokenMetaData) {
-        const formattedToken = {
-          ...tokenData,
-          balance: "0", 
-        };
-        
-        setTokenMetaData([...tokenMetaData, formattedToken]);
-=======
       if (tokenData && tokenMetaData) {
         const tokenExists = tokenMetaData.some(
           (t) => t.symbol === symbol
@@ -307,7 +284,6 @@
         setSelectedInputSymbol(symbol);
       } else {
         setSelectedOutputSymbol(symbol);
->>>>>>> afe6c412
       }
 
       setIsTokenListOpen(false);
