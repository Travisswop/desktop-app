import { TokenInfo } from '../types';

export const getTokenInfoBySymbol = (
  symbol: string,
  userToken: TokenInfo[],
  tokenMetaData: TokenInfo[]
) => {
  const baseToken =
    tokenMetaData && Array.isArray(tokenMetaData)
      ? tokenMetaData.find((t) => t.symbol === symbol)
      : undefined;

  const userHeldToken =
    userToken && Array.isArray(userToken)
      ? userToken.find((t) => t.symbol === symbol)
      : undefined;

  return {
    ...baseToken,
    balance: userHeldToken?.balance || '0',
    ...(userHeldToken?.marketData || null),
    ...userHeldToken,
  };
};

export const formatUSD = (price: string, amount: string): string => {
  const numAmount = parseFloat(amount);
  const priceNum = parseFloat(price);

<<<<<<< HEAD

=======
>>>>>>> afe6c412
  return (numAmount * priceNum).toFixed(4);
};

export const TOKEN_ADDRESSES = {
  SOL: 'So11111111111111111111111111111111111111112',
  USDC: 'EPjFWdd5AufqSSqeM2qN1xzybapC8G4wEGGkZwyTDt1v',
  USDT: 'Es9vMFrzaCERmJfrF4H2FYD4KCoNkY11McCe8BenwNYB',
  JUP: 'JUPyiwrYJFskUPiHa7hkeR8VUtAeFoSYbKedZNsDvCN',
  BONK: 'DezXAZ8z7PnrnRJjz3wXBoRgixCa6xjnB7YaB1pPB263',
  mSOL: 'mSoLzYCxHdYgdzU16g5QSh3i5K3z3KZK7ytfqcJm7So',
  PYTH: 'FsSM8FCNugKjM2XbqZrMyCz5KhXb1F5s9k1hDfKTZ5No',
  RAY: '4k3Dyjzvzp8eMZWUXbBCjEvwSkkk59S5iCNLY3QrkX6R',
  ORCA: 'orcaDUFxE73ZjqKWVFYvS5MZ8JcNfLMz9rApUvdjRUa',
  LDO: 'HZxvDwM4JC9qTAcW3FbymZzjzJePdrUyzEGCJjcpaJJd',
  C98: '5L5vV7hU8kMn1Wv5PAELyd4p9BA6rTN37xS7QeYF5eEb',
  WBTC: '8FQo7Ao5jZPxhSh53PE3H5MaS5bAfeLmtc7hu2GF36nZ',
  ETH: '2ojXQdFxk2YcZC8FfR4Yu8Zz3mRoPqExMAzgaZKJorJT',
  GMT: '7fC8QxvQkTbmu6vb5Ed5XPBNCP5ZdZ2gQ6AnNbu2DspU',
  APT: '4zzBDzSSBBZ1z4MdqVWyAZWWVdAihrJdZTf2iTDPq8L8',
  HNT: 'hntyVP7QxKHZAVzYZH9oH1qVM7iwS9Gn6zkGiYyNwA8',
  STARS: 'HCgybxq5Upy8Mccihrp7EsmwwFqYZtrHrsmsKwtGXLgW',
  ACS: 'AcsFzbpE57Fvu8btCeKh3wKHGoS1tazNkqBTaHUnN6kp',
  SAMO: '7xKXwBPtESqFzT3b8Az2cTn9PH3vabVz1od7D6XWcP6V',
  JITOSOL: 'JitoSOL1UfZTr9GdUfzj6ZtLZgKsYoDrA8c6Fex9FES7',
};<|MERGE_RESOLUTION|>--- conflicted
+++ resolved
@@ -27,10 +27,6 @@
   const numAmount = parseFloat(amount);
   const priceNum = parseFloat(price);
 
-<<<<<<< HEAD
-
-=======
->>>>>>> afe6c412
   return (numAmount * priceNum).toFixed(4);
 };
 
