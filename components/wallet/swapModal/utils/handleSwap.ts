--- conflicted
+++ resolved
@@ -228,10 +228,6 @@
       signature,
       'finalized'
     );
-<<<<<<< HEAD
-=======
-    toast.dismiss(loadingToastId);
->>>>>>> 93dd83d2
 
     if (confirmation.value.err) {
       throw new Error(
