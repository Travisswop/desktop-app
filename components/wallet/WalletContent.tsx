"use client";

import { useEffect, useState, useMemo } from "react";
import {
  // useLoginWithPasskey,
  // useMfaEnrollment,
  usePrivy,
  useSolanaWallets,
  useWallets,
} from "@privy-io/react-auth";
import { Connection } from "@solana/web3.js";
import { useToast } from "@/hooks/use-toast";

import { WalletItem } from "@/types/wallet";
import { ChainType, TokenData } from "@/types/token";
import { NFT } from "@/types/nft";
import { Network, CHAIN_ID } from "@/types/wallet-types";
import { Transaction } from "@/types/transaction";

import { TransactionService } from "@/services/transaction-service";
import { useSendFlow } from "@/lib/hooks/useSendFlow";
import { useMultiChainTokenData } from "@/lib/hooks/useToken";
import { useNFT } from "@/lib/hooks/useNFT";

import TokenList from "./token/token-list";
import NFTSlider from "./nft/nft-list";
import TransactionList from "./transaction/transaction-list";
import TokenDetails from "./token/token-details-view";
import NFTDetailView from "./nft/nft-details-view";
// import NetworkDock from './network-dock';
import SendTokenModal from "./token/send-modal";
import SendToModal from "./token/send-to-modal";
import SendConfirmation from "./token/send-confirmation";
import TransactionSuccess from "./token/success-modal";
import { Toaster } from "../ui/toaster";
import ProfileHeader from "../dashboard/profile-header";
import AssetSelector from "./token/asset-selector";
import WalletQRModal from "./wallet-qr-modal";
import WalletQRShare from "./wallet-qr-share-modal";
import QRCodeShareModal from "../smartsite/socialShare/QRCodeShareModal";
import MessageList from "./message-list";
import { useUser } from "@/lib/UserContext";
import RedeemTokenList from "./redeem/token-list";
import { addSwopPoint } from "@/actions/addPoint";
import { postFeed } from "@/actions/postFeed";
import Cookies from "js-cookie";
import WalletBalanceChartForWalletPage from "./WalletBalanceChart";

export default function WalletContent() {
  return <WalletContentInner />;
}

const WalletContentInner = () => {
  // State
  const [walletData, setWalletData] = useState<WalletItem[] | null>(null);
  const [network, setNetwork] = useState<Network>("ETHEREUM");
  const [selectedToken, setSelectedToken] = useState<TokenData | null>(null);
  const [selectedNFT, setSelectedNFT] = useState<NFT | null>(null);
  const [isNFTModalOpen, setIsNFTModalOpen] = useState(false);
  const [newTransactions, setNewTransactions] = useState<Transaction[]>([]);
  const [walletQRModalOpen, setWalletQRModalOpen] = useState(false);
  const [walletQRShareModalOpen, setWalletQRShareModalOpen] = useState(false);
  const [walletShareAddress, setWalletShareAddress] = useState("");
  const [qrcodeShareUrl, setQrcodeShareUrl] = useState("");
  const [QRCodeShareModalOpen, setQRCodeShareModalOpen] = useState(false);
  const [accessToken, setAccessToken] = useState("");
  // const { user: privyUser } = usePrivy();
  // const { showMfaEnrollmentModal } = useMfaEnrollment();
  // const { state, loginWithPasskey } = useLoginWithPasskey();
  const [solWalletAddress, setSolWalletAddress] = useState("");
  const [evmWalletAddress, setEvmWalletAddress] = useState("");

  const chains: ChainType[] = ["ETHEREUM", "POLYGON", "BASE", "SOLANA"];

  // console.log("state", state);

  const [payload, setPayload] = useState({
    smartsiteId: "",
    userId: "",
    smartsiteUserName: "",
    smartsiteEnsName: "",
    smartsiteProfilePic: "",
    postType: "transaction",
    content: {
      transaction_type: "nft", // or 'swap', 'token'
      sender_ens: "",
      sender_wallet_address: "",
      receiver_ens: "",
      receiver_wallet_address: "",
      amount: 0,
      currency: "ETH",
      transaction_hash: "",
    },
  });

  // Hooks
  const { authenticated, ready, user: PrivyUser } = usePrivy();
  const { wallets: ethWallets } = useWallets();

  const { createWallet, wallets: solanaWallets } = useSolanaWallets();
  const { toast } = useToast();
  const { user } = useUser();

  const {
    sendFlow,
    setSendFlow,
    sendLoading,
    setSendLoading,
    handleAmountConfirm,
    handleRecipientSelect,
    handleSendClick,
    handleNFTNext,
    resetSendFlow,
  } = useSendFlow(network);

<<<<<<< HEAD
  console.log("sendflow", sendFlow);

=======
>>>>>>> 871ce97a
  useEffect(() => {
    if (user) {
      const primaryMicrositeData = user?.microsites?.find(
        (microsite: any) => microsite.primary
      );
      setPayload((prevPayload) => ({
        ...prevPayload, // Preserve other fields in the payload
        smartsiteId: user?.primaryMicrosite,
        userId: user?._id,
        smartsiteUserName: primaryMicrositeData?.name,
        smartsiteEnsName:
          primaryMicrositeData?.ens || primaryMicrositeData?.ensData?.ens,
        smartsiteProfilePic: primaryMicrositeData?.profilePic,
      }));
    }
  }, [user]);

  useEffect(() => {
    const getAccessToken = async () => {
      const token = Cookies.get("access-token");
      if (token) {
        setAccessToken(token);
      }
    };
    getAccessToken();
  }, []);

  // Memoized values
  const currentWalletAddress = useMemo(() => {
    if (!walletData) return undefined;
    setSolWalletAddress(walletData.find((w) => !w.isEVM)?.address || "");
    setEvmWalletAddress(walletData.find((w) => w.isEVM)?.address || "");
  }, [walletData]);

  // Data fetching hooks
  const {
    tokens,
    loading: tokenLoading,
    error: tokenError,
<<<<<<< HEAD
  } = useMultiChainTokenData(solWalletAddress, evmWalletAddress, chains);
  console.log("error", tokenError);

  console.log("tokens form chain", tokens);
=======
  } = useMultiChainTokenData(
    solWalletAddress,
    evmWalletAddress,
    chains
  );
>>>>>>> 871ce97a

  const {
    nfts,
    loading: nftLoading,
    error: nftError,
    refetch: refetchNFTs,
  } = useNFT(solWalletAddress, evmWalletAddress, chains);

<<<<<<< HEAD
  console.log("nfts", nfts);

=======
>>>>>>> 871ce97a
  const totalBalance = useMemo(() => {
    return tokens.reduce((total, token) => {
      const value =
        parseFloat(token.balance) * parseFloat(token.marketData.price);
      return total + value;
    }, 0);
  }, [tokens]);

  // Effects
  useEffect(() => {
    if (authenticated && ready && PrivyUser) {
      const linkWallet = PrivyUser?.linkedAccounts
        .map((item: any) => {
          if (item.chainType === "ethereum") {
            return {
              address: item.address,
              isActive:
                item.walletClientType === "privy" ||
                item.connectorType === "embedded",
              isEVM: true,
              walletClientType: item.walletClientType,
            };
          } else if (item.chainType === "solana") {
            return {
              address: item.address,
              isActive:
                item.walletClientType === "privy" ||
                item.connectorType === "embedded",
              isEVM: false,
              walletClientType: item.walletClientType,
            };
          }
          return null;
        })
        .filter(Boolean);

      setWalletData(linkWallet as WalletItem[]);
    }
  }, [PrivyUser, authenticated, ready]);

  useEffect(() => {
    if (authenticated && ready && PrivyUser) {
      const hasExistingSolanaWallet = PrivyUser.linkedAccounts.some(
        (account: any) =>
          account.type === "wallet" &&
          account.walletClientType === "privy" &&
          account.chainType === "solana"
      );

      if (!hasExistingSolanaWallet) {
        createWallet();
      }
    }
  }, [authenticated, ready, PrivyUser, createWallet]);

  // Transaction handling
  const handleSendConfirm = async () => {
    if (
      (!sendFlow.token && !sendFlow.nft) ||
      !sendFlow.recipient ||
      !sendFlow.amount
    )
      return;

    // setSendFlow((prev) => ({
    //   ...prev,
    //   hash: '0xhdlsfjsljfladjflsajfljdslafjldjfsjf',
    //   step: 'success',
    // }));
    // return;

    setSendLoading(true);

<<<<<<< HEAD
    console.log("sendflow", sendFlow);
=======
>>>>>>> 871ce97a
    const amount =
      sendFlow.isUSD && sendFlow.token?.marketData.price
        ? Number(sendFlow.amount) * Number(sendFlow.token.marketData.price)
        : sendFlow.amount;

    // setPayload((prevPayload) => ({
    //   ...prevPayload,
    //   content: {
    //     transaction_type: sendFlow.nft ? 'nft' : 'token',
    //     sender_ens: payload.smartsiteEnsName,
    //     sender_wallet_address: currentWalletAddress || '',
    //     receiver_ens: sendFlow.recipient?.ensName || '',
    //     receiver_wallet_address: sendFlow.recipient?.address || '',
    //     amount: Number(amount),
    //     currency: sendFlow.token?.symbol || '',
    //     transaction_hash: '0xhdlsfjsljfladjflsajfljdslafjldjfsjf',
    //   },
    // }));

    // console.log('payload', payload);

    // await postFeed(payload, accessToken);

    // setSendFlow((prev) => ({
    //   ...prev,
    //   hash: '0xhdlsfjsljfladjflsajfljdslafjldjfsjf',
    //   step: 'success',
    // }));
    // return;

    try {
      let hash = "";
      let newTransaction;

<<<<<<< HEAD
      console.log("hash", hash);

=======
>>>>>>> 871ce97a
      const connection = new Connection(
        process.env.NEXT_PUBLIC_QUICKNODE_SOLANA_URL!,
        "confirmed"
      );

      const solanaWallet = solanaWallets.find(
        (w: any) => w.walletClientType === "privy"
      );

      const linkedEthereumWallet = PrivyUser?.linkedAccounts.find(
        (item: any) => item.chainType === "ethereum" && item.address
      );

      const evmWallet = ethWallets.find(
        (w) =>
          w.address?.toLowerCase() ===
          (linkedEthereumWallet as any)?.address?.toLowerCase()
      );

      if (sendFlow.nft) {
        if (network === "SOLANA") {
          hash = await TransactionService.handleSolanaNFTTransfer(
            solanaWallet,
            sendFlow,
            connection
          );
        } else {
          await evmWallet?.switchChain(CHAIN_ID[network]);
          hash = await TransactionService.handleNFTTransfer(
            evmWallet,
            sendFlow
          );
        }
        refetchNFTs();
      } else {
        // Handle token transfer
        if (sendFlow.token?.chain === "SOLANA") {
          hash = await TransactionService.handleSolanaSend(
            solanaWallet,
            sendFlow,
            connection
          );
          await connection.confirmTransaction(hash);
        } else {
          const result = await TransactionService.handleEVMSend(
            evmWallet,
            sendFlow,
            network
          );
          hash = result.hash;
          newTransaction = result.transaction;
        }
      }

      if (sendFlow.recipient.isEns) {
        addSwopPoint({
          userId: user?._id,
          pointType: "Using Swop.ID for Transactions",
          actionKey: "launch-swop",
        });
      }

      setPayload((prevPayload) => ({
        ...prevPayload,
        content: {
          transaction_type: sendFlow.nft ? "nft" : "token",
          sender_ens: payload.smartsiteEnsName,
          sender_wallet_address: currentWalletAddress || "",
          receiver_ens: sendFlow.recipient?.ensName || "",
          receiver_wallet_address: sendFlow.recipient?.address || "",
          amount: Number(amount),
          currency: sendFlow.token?.symbol || "",
          transaction_hash: hash,
        },
      }));

      postFeed(payload, accessToken);

      setSendFlow((prev) => ({
        ...prev,
        hash,
        step: "success",
      }));

      if (newTransaction) {
        setNewTransactions([newTransaction]);
      }
    } catch (error) {
      console.error("Error sending token/NFT:", error);
      toast({
        variant: "destructive",
        title: "Error",
        description:
          error instanceof Error ? error.message : "Failed to send transaction",
      });
      resetSendFlow();
    } finally {
      setSendLoading(false);
    }
  };

  // UI Event handlers
  const handleTokenSelect = (token: TokenData) => setSelectedToken(token);
  const handleSelectNFT = (nft: NFT) => {
    setSelectedNFT(nft);
    setIsNFTModalOpen(true);
  };
  const handleCloseNFTModal = () => {
    setIsNFTModalOpen(false);
    setSelectedNFT(null);
  };
  const handleBack = () => setSelectedToken(null);

  const nativeTokenPrice = tokens.find((token) => token.isNative)?.marketData
    .price;

  return (
    <div className="">
      <ProfileHeader />
      <div className="grid grid-cols-1 lg:grid-cols-2 gap-4 my-6">
        {/* <BalanceChart
          walletData={walletData || []}
          totalBalance={totalBalance}
          onSelectAsset={() =>
            setSendFlow((prev) => ({ ...prev, step: "assets" }))
          }
          onQRClick={() => setWalletQRModalOpen(true)}
        /> */}
        <WalletBalanceChartForWalletPage
          walletData={walletData || []}
          totalBalance={totalBalance}
          onSelectAsset={() =>
            setSendFlow((prev) => ({ ...prev, step: "assets" }))
          }
          onQRClick={() => setWalletQRModalOpen(true)}
        />

        {selectedToken ? (
          <TokenDetails
            token={selectedToken}
            onBack={handleBack}
            onSend={handleSendClick}
          />
        ) : (
          <TokenList
            tokens={tokens}
            loading={tokenLoading}
            error={tokenError!}
            onSelectToken={handleTokenSelect}
          />
        )}
      </div>
      <div className="grid grid-cols-1 lg:grid-cols-2 gap-4 my-6">
        <div>
          <NFTSlider
            onSelectNft={handleSelectNFT}
            address={currentWalletAddress}
            // network={network}
            nfts={nfts}
            loading={nftLoading}
            error={nftError}
          />
          {/* {currentWalletAddress && (
            <TransactionList
              address={currentWalletAddress}
              network={network}
              newTransactions={newTransactions}
            />
          )} */}

          {/* <TransactionList
            address={currentWalletAddress}
            solWalletAddress={solWalletAddress}
            evmWalletAddress={evmWalletAddress}
            chains={chains}
            network={network}
            newTransactions={newTransactions}
          /> */}

          {selectedNFT && (
            <NFTDetailView
              isOpen={isNFTModalOpen}
              onClose={handleCloseNFTModal}
              nft={selectedNFT}
              onNext={() => handleNFTNext(selectedNFT)}
            />
          )}
        </div>
        <MessageList />
      </div>
      <AssetSelector
        open={sendFlow.step === "assets"}
        onOpenChange={(open) => !open && resetSendFlow()}
        assets={tokens}
        nfts={nfts}
        onNext={handleSendClick}
        onNFTNext={handleNFTNext}
      />

      <SendTokenModal
        open={sendFlow.step === "amount"}
        onOpenChange={(open) => !open && resetSendFlow()}
        token={sendFlow.token!}
        onNext={handleAmountConfirm}
      />
      <SendToModal
        open={sendFlow.step === "recipient"}
        onOpenChange={(open) => !open && resetSendFlow()}
        onSelectReceiver={handleRecipientSelect}
        network={network}
        currentWalletAddress={currentWalletAddress || ""}
        selectedToken={sendFlow.token!}
        amount={sendFlow.amount!}
        isUSD={sendFlow.isUSD}
      />
      {sendFlow.token && (
        <SendConfirmation
          open={sendFlow.step === "confirm"}
          onOpenChange={(open) => !open && resetSendFlow()}
          amount={sendFlow.amount}
          isUSD={sendFlow.isUSD}
          token={sendFlow.token!}
          recipient={sendFlow.recipient?.address || ""}
          onConfirm={handleSendConfirm}
          loading={sendLoading}
          nft={sendFlow.nft}
          recipientName={sendFlow.recipient?.ensName || ""}
          networkFee={sendFlow.networkFee || ""}
          network={sendFlow.network}
          nativeTokenPrice={nativeTokenPrice}
        />
      )}
      <TransactionSuccess
        open={sendFlow.step === "success"}
        onOpenChange={(open) => !open && resetSendFlow()}
        amount={sendFlow.amount}
        nft={sendFlow.nft}
        token={sendFlow.token}
        network={sendFlow.network}
        hash={sendFlow.hash}
      />
      <WalletQRModal
        open={walletQRModalOpen}
        onOpenChange={setWalletQRModalOpen}
        walletData={walletData || []}
        setWalletShareAddress={setWalletShareAddress}
        setWalletQRShareModalOpen={setWalletQRShareModalOpen}
      />
      <WalletQRShare
        open={walletQRShareModalOpen}
        onOpenChange={setWalletQRShareModalOpen}
        walletAddress={walletShareAddress || ""}
        setQRCodeShareUrl={setQrcodeShareUrl}
        setQRCodeShareModalOpen={setQRCodeShareModalOpen}
      />
      <QRCodeShareModal
        isOpen={QRCodeShareModalOpen}
        onOpenChange={setQRCodeShareModalOpen}
        qrCodeUrl={qrcodeShareUrl}
      />

<<<<<<< HEAD
      {network === "SOLANA" && <RedeemTokenList />}
=======
      <RedeemTokenList />
>>>>>>> 871ce97a
      {/* <NetworkDock network={network} setNetwork={setNetwork} /> */}
      <Toaster />
      {/* <div className="flex items-start gap-4">
        <div className="w-72 flex flex-col gap-3 bg-white rounded-xl shadow-medium p-4">
          <div className="flex items-center gap-2 justify-between">
            <div className="flex items-center gap-1 font-medium">
              <IoKeyOutline />
              <p>Passkeys</p>
            </div>
          </div>
          <p>Link a passkey to your account</p>
          <DynamicPrimaryBtn onClick={loginWithPasskey}>
            <LuPlus />
            Link a Passkey
          </DynamicPrimaryBtn>
        </div>
        <div className="w-96 flex flex-col gap-3 bg-white rounded-xl shadow-medium p-4">
          <div className="flex items-center gap-2 justify-between">
            <div className="flex items-center gap-1 font-medium">
              <IoLockClosedOutline />
              <p>Transaction MFA</p>
            </div>
            <p className="text-gray-500">
              {privyUser
                ? privyUser?.mfaMethods?.length > 0
                  ? "Enabled"
                  : "Disabled"
                : "Disabled"}
            </p>
          </div>
          <p>
            Add a second factor to sensitive embedded wallet actions to protect
            your account. Verification lasts for 15 minutes.
          </p>
          <DynamicPrimaryBtn onClick={showMfaEnrollmentModal}>
            {privyUser && privyUser?.mfaMethods?.length > 0 ? (
              <span className="flex items-center gap-1">
                <MdOutlineEdit />
                <span>Manage MFA</span>
              </span>
            ) : (
              <span className="flex items-center gap-1">
                <LuPlus />
                <span>Add MFA</span>
              </span>
            )}
          </DynamicPrimaryBtn>
        </div>
      </div> */}
    </div>
  );
};<|MERGE_RESOLUTION|>--- conflicted
+++ resolved
@@ -113,11 +113,8 @@
     resetSendFlow,
   } = useSendFlow(network);
 
-<<<<<<< HEAD
-  console.log("sendflow", sendFlow);
-
-=======
->>>>>>> 871ce97a
+  // console.log("sendflow", sendFlow);
+
   useEffect(() => {
     if (user) {
       const primaryMicrositeData = user?.microsites?.find(
@@ -157,18 +154,7 @@
     tokens,
     loading: tokenLoading,
     error: tokenError,
-<<<<<<< HEAD
   } = useMultiChainTokenData(solWalletAddress, evmWalletAddress, chains);
-  console.log("error", tokenError);
-
-  console.log("tokens form chain", tokens);
-=======
-  } = useMultiChainTokenData(
-    solWalletAddress,
-    evmWalletAddress,
-    chains
-  );
->>>>>>> 871ce97a
 
   const {
     nfts,
@@ -177,11 +163,6 @@
     refetch: refetchNFTs,
   } = useNFT(solWalletAddress, evmWalletAddress, chains);
 
-<<<<<<< HEAD
-  console.log("nfts", nfts);
-
-=======
->>>>>>> 871ce97a
   const totalBalance = useMemo(() => {
     return tokens.reduce((total, token) => {
       const value =
@@ -255,10 +236,6 @@
 
     setSendLoading(true);
 
-<<<<<<< HEAD
-    console.log("sendflow", sendFlow);
-=======
->>>>>>> 871ce97a
     const amount =
       sendFlow.isUSD && sendFlow.token?.marketData.price
         ? Number(sendFlow.amount) * Number(sendFlow.token.marketData.price)
@@ -293,11 +270,6 @@
       let hash = "";
       let newTransaction;
 
-<<<<<<< HEAD
-      console.log("hash", hash);
-
-=======
->>>>>>> 871ce97a
       const connection = new Connection(
         process.env.NEXT_PUBLIC_QUICKNODE_SOLANA_URL!,
         "confirmed"
@@ -559,11 +531,7 @@
         qrCodeUrl={qrcodeShareUrl}
       />
 
-<<<<<<< HEAD
-      {network === "SOLANA" && <RedeemTokenList />}
-=======
       <RedeemTokenList />
->>>>>>> 871ce97a
       {/* <NetworkDock network={network} setNetwork={setNetwork} /> */}
       <Toaster />
       {/* <div className="flex items-start gap-4">
