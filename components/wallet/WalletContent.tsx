<<<<<<< HEAD
"use client";
import { useUser } from "@/lib/UserContext";
import { Skeleton } from "../ui/skeleton";
import BalanceChart from "./balance-chart";
import MessageBox from "./message-interface";
import TokenList from "./token/token-list";
import NFTSlider, { NFT } from "./nft/nft-list";
import TransactionList from "./transaction/transaction-list";
import { useEffect, useState, useMemo } from "react";
import TokenDetails from "./token/token-details-view";
import NFTDetailView from "./nft/nft-details-view";
import WalletManager from "./wallet-manager";
import EmbeddedWallet from "./embedded-wallet";
import ProfileHeader from "./profile-header";
=======
'use client';
import { useUser } from '@/lib/UserContext';
import { Skeleton } from '../ui/skeleton';
import BalanceChart from './balance-chart';
import MessageBox from './message-interface';
import TokenList from './token/token-list';
import NFTSlider from './nft/nft-list';
import TransactionList from './transaction/transaction-list';
import { useEffect, useState, useMemo } from 'react';
import TokenDetails from './token/token-details-view';
import NFTDetailView from './nft/nft-details-view';
import ProfileHeader from './profile-header';
import { NFT } from '@/types/nft';
>>>>>>> cbf601c6
import {
  usePrivy,
  useSolanaWallets,
  WalletWithMetadata,
<<<<<<< HEAD
} from "@privy-io/react-auth";
import { WalletItem } from "@/types/wallet";
import { useMultiChainTokenData } from "@/lib/hooks/useTokenBalance";
import { TokenData } from "@/types/token";
import { QueryClient, QueryClientProvider } from "@tanstack/react-query";
import { ReactQueryDevtools } from "@tanstack/react-query-devtools";
import WalletProfile from "./wallet-profile";

const WALLET_INFO = [
  {
    address: "0x....",
    isActive: true,
    isEVM: true,
  },
  {
    address: "Solana...",
    isActive: false,
    isEVM: false,
  },
];
=======
} from '@privy-io/react-auth';
import { WalletItem } from '@/types/wallet';
import { useMultiChainTokenData } from '@/lib/hooks/useToken';
import { TokenData } from '@/types/token';
import {
  QueryClient,
  QueryClientProvider,
} from '@tanstack/react-query';
import { ReactQueryDevtools } from '@tanstack/react-query-devtools';
import NetworkDock from './network-dock';
>>>>>>> cbf601c6

type Network = 'ETHEREUM' | 'POLYGON' | 'BASE' | 'SOLANA';
// Initialize React Query client
const queryClient = new QueryClient({
  defaultOptions: {
    queries: {
      staleTime: 5 * 60 * 1000, // 5 minutes
      retry: 2,
      refetchOnWindowFocus: false,
    },
  },
});

export default function WalletContent() {
  return (
    <QueryClientProvider client={queryClient}>
      <WalletContentInner />
      <ReactQueryDevtools initialIsOpen={false} />
    </QueryClientProvider>
  );
}

function WalletContentInner() {
<<<<<<< HEAD
  const [walletData, setWalletData] = useState<WalletItem[] | null>(null);
=======
  const [walletData, setWalletData] = useState<WalletItem[] | null>(
    null
  );
  const [network, setNetwork] = useState<Network>('ETHEREUM');
  console.log('🚀 ~ WalletContentInner ~ network:', network);

>>>>>>> cbf601c6
  const { user, loading, error } = useUser();
  const { authenticated, ready, user: PrivyUser } = usePrivy();

<<<<<<< HEAD
  const [selectedToken, setSelectedToken] = useState<TokenData | null>(null);
=======
  const { createWallet, wallets } = useSolanaWallets();
  const [selectedToken, setSelectedToken] =
    useState<TokenData | null>(null);
>>>>>>> cbf601c6
  const [selectedNFT, setSelectedNFT] = useState<NFT | null>(null);
  const [isNFTModalOpen, setIsNFTModalOpen] = useState(false);

  console.log('🚀 ~ WalletContentInner ~ wallets:', wallets);

  // Get current wallet address based on network
  const currentWalletAddress = useMemo(() => {
    if (!walletData) return undefined;

    switch (network) {
      case 'SOLANA':
        return '5bkg3dG81ThCtXhFfn81NNApftihRg6ZukosL31M6uiD';
      // return walletData.find((w) => !w.isEVM)?.address;
      case 'ETHEREUM':
      case 'POLYGON':
      case 'BASE':
        // return walletData.find((w) => w.isEVM)?.address;
        return '0x16ebc062a049631074257a1d0c62e1ed5bcfb1b3';
      default:
        return undefined;
    }
  }, [network, walletData]);

  const {
    tokens,
    loading: tokenLoading,
    error: tokenError,
<<<<<<< HEAD
  } = useMultiChainTokenData(evmWallet?.address, ["ETHEREUM"]);
=======
  } = useMultiChainTokenData(currentWalletAddress, [network]);
  console.log('🚀 ~ WalletContentInner ~ tokens:', tokens);

  const totalBalance = useMemo(() => {
    return tokens.reduce((total, token) => {
      const value =
        parseFloat(token.balance) *
        parseFloat(token.marketData.price);
      return total + value;
    }, 0);
  }, [tokens]);
>>>>>>> cbf601c6

  useEffect(() => {
    const linkWallet = PrivyUser?.linkedAccounts
      .map((item) => {
        if (item.type === "wallet") {
          if (item.chainType === "ethereum") {
            return {
              address: item.address,
              isActive: true,
              isEVM: true,
            };
          } else if (item.chainType === "solana") {
            return {
              address: item.address,
              isActive: false,
              isEVM: false,
            };
          }
        }
        return null;
      })
      .filter(Boolean);

    setWalletData(linkWallet as WalletItem[]);
  }, [PrivyUser]);

  useEffect(() => {
    if (authenticated && ready && PrivyUser) {
      const hasExistingSolanaWallet = !!PrivyUser.linkedAccounts.find(
        (account): account is WalletWithMetadata =>
          account.type === "wallet" &&
          account.walletClientType === "privy" &&
          account.chainType === "solana"
      );
      if (!hasExistingSolanaWallet) {
        createWallet();
      }
    }
  }, [authenticated, ready, PrivyUser, createWallet]);

  const handleTokenSelect = (token: TokenData) => {
    setSelectedToken(token);
  };

  const handleSelectNFT = (nft: NFT) => {
    setSelectedNFT(nft);
    setIsNFTModalOpen(true);
  };

  const handleCloseNFTModal = () => {
    setIsNFTModalOpen(false);
    setSelectedNFT(null);
  };

  const handleBack = () => {
    setSelectedToken(null);
  };

  if (loading) {
    return <DashboardSkeleton />;
  }

  if (error) {
    return <div>Error loading dashboard: {error.message}</div>;
  }

  return (
    <div className="">
<<<<<<< HEAD
      {/* <div className="grid grid-cols-1 md:grid-cols-2 xl:grid-cols-3 gap-4 my-6">
        <WalletProfile
          name={user?.name || 'Your Name'}
          username={'Travis.Swop.ID'}
          imageUrl={
            user?.profilePic?.includes("https://")
              ? user.profilePic
              : `/assets/avatar/${user?.profilePic}.png`
          }
          points={3200}
        />
        <WalletManager walletData={walletData || WALLET_INFO} />
        <EmbeddedWallet />
      </div> */}
      <ProfileHeader
        name={user?.name || "Your Name"}
        username={"Travis.Swop.ID"}
        location={user?.address || ""}
=======
      <ProfileHeader
        name={user?.name || 'Your Name'}
        username={'Rakib.Swop.ID'}
        location={user?.address || ''}
>>>>>>> cbf601c6
        followers={user?.connections.followers.length || 0}
        following={user?.connections.following.length || 0}
        messages={0}
        orders={40}
        points={31234}
        imageUrl={user?.profilePic || "/images/avatar.png"}
      />
      <div className="grid grid-cols-1 lg:grid-cols-2 gap-4 my-6">
        <BalanceChart
          walletData={walletData || []}
          totalBalance={totalBalance}
        />
        <MessageBox />
      </div>
      <div className="grid grid-cols-1 lg:grid-cols-2 gap-4 my-6">
        {selectedToken ? (
          <TokenDetails token={selectedToken} onBack={handleBack} />
        ) : (
          <TokenList
            tokens={tokens}
            loading={tokenLoading}
            error={tokenError!}
            onSelectToken={handleTokenSelect}
          />
        )}
        <div>
          <NFTSlider
            onSelectNft={handleSelectNFT}
            address={currentWalletAddress}
            network={network}
          />
          {currentWalletAddress && (
            <TransactionList
              address={currentWalletAddress}
              network={network}
            />
          )}
          {selectedNFT && (
            <NFTDetailView
              isOpen={isNFTModalOpen}
              onClose={handleCloseNFTModal}
              nft={selectedNFT}
            />
          )}
        </div>
      </div>
      <NetworkDock network={network} setNetwork={setNetwork} />
    </div>
  );
}

function DashboardSkeleton() {
  return (
    <div className="flex items-center justify-center min-h-screen bg-gray-100">
      <div className="p-8 bg-white rounded-lg shadow-md w-full max-w-md">
        <Skeleton className="h-8 w-3/4 mb-4" />
        <Skeleton className="h-4 w-full mb-4" />
        <Skeleton className="h-10 w-full" />
      </div>
    </div>
  );
}<|MERGE_RESOLUTION|>--- conflicted
+++ resolved
@@ -1,19 +1,3 @@
-<<<<<<< HEAD
-"use client";
-import { useUser } from "@/lib/UserContext";
-import { Skeleton } from "../ui/skeleton";
-import BalanceChart from "./balance-chart";
-import MessageBox from "./message-interface";
-import TokenList from "./token/token-list";
-import NFTSlider, { NFT } from "./nft/nft-list";
-import TransactionList from "./transaction/transaction-list";
-import { useEffect, useState, useMemo } from "react";
-import TokenDetails from "./token/token-details-view";
-import NFTDetailView from "./nft/nft-details-view";
-import WalletManager from "./wallet-manager";
-import EmbeddedWallet from "./embedded-wallet";
-import ProfileHeader from "./profile-header";
-=======
 'use client';
 import { useUser } from '@/lib/UserContext';
 import { Skeleton } from '../ui/skeleton';
@@ -27,33 +11,10 @@
 import NFTDetailView from './nft/nft-details-view';
 import ProfileHeader from './profile-header';
 import { NFT } from '@/types/nft';
->>>>>>> cbf601c6
 import {
   usePrivy,
   useSolanaWallets,
   WalletWithMetadata,
-<<<<<<< HEAD
-} from "@privy-io/react-auth";
-import { WalletItem } from "@/types/wallet";
-import { useMultiChainTokenData } from "@/lib/hooks/useTokenBalance";
-import { TokenData } from "@/types/token";
-import { QueryClient, QueryClientProvider } from "@tanstack/react-query";
-import { ReactQueryDevtools } from "@tanstack/react-query-devtools";
-import WalletProfile from "./wallet-profile";
-
-const WALLET_INFO = [
-  {
-    address: "0x....",
-    isActive: true,
-    isEVM: true,
-  },
-  {
-    address: "Solana...",
-    isActive: false,
-    isEVM: false,
-  },
-];
-=======
 } from '@privy-io/react-auth';
 import { WalletItem } from '@/types/wallet';
 import { useMultiChainTokenData } from '@/lib/hooks/useToken';
@@ -64,7 +25,6 @@
 } from '@tanstack/react-query';
 import { ReactQueryDevtools } from '@tanstack/react-query-devtools';
 import NetworkDock from './network-dock';
->>>>>>> cbf601c6
 
 type Network = 'ETHEREUM' | 'POLYGON' | 'BASE' | 'SOLANA';
 // Initialize React Query client
@@ -88,26 +48,18 @@
 }
 
 function WalletContentInner() {
-<<<<<<< HEAD
-  const [walletData, setWalletData] = useState<WalletItem[] | null>(null);
-=======
   const [walletData, setWalletData] = useState<WalletItem[] | null>(
     null
   );
   const [network, setNetwork] = useState<Network>('ETHEREUM');
   console.log('🚀 ~ WalletContentInner ~ network:', network);
 
->>>>>>> cbf601c6
   const { user, loading, error } = useUser();
   const { authenticated, ready, user: PrivyUser } = usePrivy();
 
-<<<<<<< HEAD
-  const [selectedToken, setSelectedToken] = useState<TokenData | null>(null);
-=======
   const { createWallet, wallets } = useSolanaWallets();
   const [selectedToken, setSelectedToken] =
     useState<TokenData | null>(null);
->>>>>>> cbf601c6
   const [selectedNFT, setSelectedNFT] = useState<NFT | null>(null);
   const [isNFTModalOpen, setIsNFTModalOpen] = useState(false);
 
@@ -135,9 +87,6 @@
     tokens,
     loading: tokenLoading,
     error: tokenError,
-<<<<<<< HEAD
-  } = useMultiChainTokenData(evmWallet?.address, ["ETHEREUM"]);
-=======
   } = useMultiChainTokenData(currentWalletAddress, [network]);
   console.log('🚀 ~ WalletContentInner ~ tokens:', tokens);
 
@@ -149,7 +98,6 @@
       return total + value;
     }, 0);
   }, [tokens]);
->>>>>>> cbf601c6
 
   useEffect(() => {
     const linkWallet = PrivyUser?.linkedAccounts
@@ -218,31 +166,10 @@
 
   return (
     <div className="">
-<<<<<<< HEAD
-      {/* <div className="grid grid-cols-1 md:grid-cols-2 xl:grid-cols-3 gap-4 my-6">
-        <WalletProfile
-          name={user?.name || 'Your Name'}
-          username={'Travis.Swop.ID'}
-          imageUrl={
-            user?.profilePic?.includes("https://")
-              ? user.profilePic
-              : `/assets/avatar/${user?.profilePic}.png`
-          }
-          points={3200}
-        />
-        <WalletManager walletData={walletData || WALLET_INFO} />
-        <EmbeddedWallet />
-      </div> */}
-      <ProfileHeader
-        name={user?.name || "Your Name"}
-        username={"Travis.Swop.ID"}
-        location={user?.address || ""}
-=======
       <ProfileHeader
         name={user?.name || 'Your Name'}
         username={'Rakib.Swop.ID'}
         location={user?.address || ''}
->>>>>>> cbf601c6
         followers={user?.connections.followers.length || 0}
         following={user?.connections.following.length || 0}
         messages={0}
