import { useState } from 'react';
import { ArrowLeftRight } from 'lucide-react';
import {
  useSearchParams,
  useRouter,
  usePathname,
} from 'next/navigation';
import {
  Dialog,
  DialogContent,
  DialogTitle,
  DialogDescription,
} from '@/components/ui/dialog';
import WalletChartButton from '../Button/WalletChartButton';
import { ChainId } from '@lifi/widget';
import { useEffect, useMemo } from 'react';
import LiFiPrivyWrapper from './LiFiPrivyWrapper';
import { useWallets, useSolanaWallets } from '@privy-io/react-auth';
import { SolanaProvider } from '../SolanaProvider';

interface SwapButtonProps {
  tokens: any[];
  accessToken: string;
  onTokenRefresh?: () => void;
  initialInputToken?: string;
  initialOutputToken?: string;
  initialAmount?: string;
}

export default function SwapButton({
  tokens,
  accessToken,
  onTokenRefresh,
  initialInputToken,
  initialOutputToken,
  initialAmount,
}: SwapButtonProps) {
  const [openSwapModal, setOpenSwapModal] = useState(false);

  // Helper function to detect if an element is part of a Privy modal or authentication dialog
  // This fixes the issue where 2FA input fields become disabled when the modal auto-close option is updated
  const isPrivyModal = (element: HTMLElement): boolean => {
    // Check for various Privy modal selectors
    const privySelectors = [
      '.privy-modal-class',
      '[data-privy-component]',
      '[data-privy-modal]',
      '.privy-modal',
      '.privy-auth-modal',
      '.privy-2fa-modal',
      '.privy-authenticator',
      '[role="dialog"]',
      '[aria-modal="true"]',
      '.modal',
      '[class*="privy"]',
      '[class*="modal"]',
      '[class*="auth"]',
      '[class*="authenticator"]',
      '[class*="2fa"]',
      '[class*="otp"]',
      '[class*="verification"]',
      '[class*="login"]',
      '[class*="signup"]',
      // Additional selectors for better coverage
      '[class*="verification-code"]',
      '[class*="email-verification"]',
      '[class*="phone-verification"]',
      '[class*="totp"]',
      '[class*="mfa"]',
      '[class*="two-factor"]',
      '[class*="security-code"]',
      '[class*="confirmation-code"]',
      // Privy-specific selectors based on the actual HTML structure
      '#privy-modal-content',
      '[id*="privy"]',
      '[class*="ContentWrapper"]',
      '[class*="BaseModal"]',
      '[class*="StyledHeader"]',
      '[class*="Title"]',
      '[class*="Subtitle"]',
      '[class*="PinInputContainer"]',
      '[class*="InputHelp"]',
      '[class*="Button"]',
      '[class*="StyledButton"]',
      '[class*="ModalFooter"]',
      // Check for Privy's specific class patterns (sc-* classes)
      '[class*="sc-"]',
      // Check for elements with numeric input patterns (2FA fields)
      'input[inputmode="numeric"]',
      'input[pattern="[0-9]"]',
      'input[autocomplete="off"]',
    ];

    const isModal = privySelectors.some((selector) =>
      element.closest(selector)
    );

    // Also check if the element is an input field or form element that might be part of authentication
    const isAuthInput =
      element.tagName === 'INPUT' ||
      element.tagName === 'TEXTAREA' ||
      element.tagName === 'SELECT' ||
      element.tagName === 'FORM' ||
      !!element.closest('form') ||
      !!element.closest('input') ||
      !!element.closest('textarea') ||
      !!element.closest('select');

    // Additional check for Privy's specific modal structure
    const isPrivyModalStructure =
      element.id === 'privy-modal-content' ||
      element.closest('#privy-modal-content') ||
      element.closest('[id*="privy"]') ||
      element.closest('[class*="sc-"][class*="Modal"]') ||
      element.closest('[class*="sc-"][class*="Content"]') ||
      element.closest('[class*="sc-"][class*="Wrapper"]');

    // Specific check for 2FA input fields and verification elements
    const is2FAElement =
      element.tagName === 'INPUT' &&
      (element.getAttribute('inputmode') === 'numeric' ||
        element.getAttribute('pattern') === '[0-9]' ||
        element.getAttribute('autocomplete') === 'off' ||
        element.getAttribute('name')?.startsWith('pin-') ||
        element.closest('[class*="PinInput"]') ||
        element.closest('[class*="verification"]') ||
        element.closest('[class*="2fa"]') ||
        element.closest('[class*="otp"]') ||
        element.closest('[class*="mfa"]'));

    // Check if element is within any Privy-related context
    const privyContextSelectors = [
      '[id*="privy"]',
      '[class*="privy"]',
      '[data-privy]',
      '[class*="sc-"][class*="Modal"]',
      '[class*="sc-"][class*="Content"]',
      '[class*="sc-"][class*="Wrapper"]',
      '[class*="sc-"][class*="Button"]',
      '[class*="sc-"][class*="Title"]',
      '[class*="sc-"][class*="Subtitle"]',
    ];

    const isInPrivyContext = privyContextSelectors.some(
      (selector) => element.closest(selector) !== null
    );

    // Debug logging when a Privy modal is detected
    if (
      isModal ||
      isAuthInput ||
      isPrivyModalStructure ||
      is2FAElement ||
      isInPrivyContext
    ) {
      console.log('Privy modal or auth input detected:', {
        element: element.tagName,
        elementId: element.id,
        elementName:
          element instanceof HTMLInputElement ? element.name : null,
        elementInputMode: element.getAttribute('inputmode'),
        elementPattern: element.getAttribute('pattern'),
        elementAutoComplete: element.getAttribute('autocomplete'),
        classes: element.className,
        isModal,
        isAuthInput,
        isPrivyModalStructure,
        is2FAElement,
        isInPrivyContext,
        closestSelector: isModal
          ? privySelectors.find((selector) =>
              element.closest(selector)
            )
          : null,
        closestPrivyId: element.closest('[id*="privy"]')?.id,
        closestScClass: element.closest('[class*="sc-"]')?.className,
        closestPinInput: element.closest('[class*="PinInput"]')
          ?.className,
      });
    }

    return (
      isModal ||
      isAuthInput ||
      isPrivyModalStructure ||
      is2FAElement ||
      isInPrivyContext
    );
  };

  const { wallets } = useWallets();
  const { wallets: solWallets } = useSolanaWallets();

  // Check if any wallets are connected
  const hasWallets =
    wallets.length > 0 || (solWallets && solWallets.length > 0);

  // Navigation hooks for URL parameters
  const searchParams = useSearchParams();
  const router = useRouter();
  const pathname = usePathname();

  const inputTokenParam = searchParams?.get('inputToken');
  const outputTokenParam = searchParams?.get('outputToken');
  const amountParam = searchParams?.get('amount');

  // Clean up URL params when modal closes
  useEffect(() => {
    if (
      !openSwapModal &&
      (inputTokenParam || outputTokenParam || amountParam)
    ) {
      const newSearchParams = new URLSearchParams(
        searchParams as any
      );
      newSearchParams.delete('inputToken');
      newSearchParams.delete('outputToken');
      newSearchParams.delete('amount');
      router.replace(`${pathname}?${newSearchParams.toString()}`);
    }
  }, [
    openSwapModal,
    pathname,
    router,
    searchParams,
    inputTokenParam,
    outputTokenParam,
    amountParam,
  ]);

  // Log wallet status for debugging
  useEffect(() => {
    console.log('Wallets status in SwapButton:', {
      ethWallets: wallets.length,
      solWallets: solWallets?.length || 0,
      hasWallets,
    });
  }, [wallets, solWallets, hasWallets]);

  // LiFi widget config
  const config = useMemo(
    () => ({
      variant: 'expandable',
      integrator: 'nextjs-example',
      appearance: 'light',
      containerStyle: {
        width: '100%',
        height: '100%',
        border: 'none',
      },
      theme: {
        container: {
          border: '1px solid rgb(234, 234, 234)',
          borderRadius: '16px',
        },
      },
      // External wallet management is critical
      walletManagement: {
        connect: {
          external: true,
          enabled: true,
        },
        disconnect: {
          enabled: false,
        },
      },
      sdkConfig: {
        rpcUrls: {
          [ChainId.SOL]: [
            'https://chaotic-restless-putty.solana-mainnet.quiknode.pro/',
            'https://dacey-pp61jd-fast-mainnet.helius-rpc.com/',
          ],
        },
      },
      // Set initial values if available from URL parameters
      fromToken: inputTokenParam || initialInputToken,
      toToken: outputTokenParam || initialOutputToken,
      fromAmount: amountParam || initialAmount,
    }),
    [
      inputTokenParam,
      initialInputToken,
      outputTokenParam,
      initialOutputToken,
      amountParam,
      initialAmount,
    ]
  );

  const handleSwapComplete = () => {
    // Close modal on successful swap
    setOpenSwapModal(false);

    if (onTokenRefresh) {
      onTokenRefresh();
    }
  };

  return (
    <>
      <WalletChartButton onClick={() => setOpenSwapModal(true)}>
        <ArrowLeftRight size={16} /> Swap
      </WalletChartButton>

<<<<<<< HEAD
=======
      {/* <Dialog open={openSwapModal} onOpenChange={setOpenSwapModal}>
        <DialogContent className="sm:max-w-[450px] md:max-w-[550px] p-0">
          <DialogTitle className="sr-only">Token Swap</DialogTitle>
          <DialogDescription className="sr-only">
            Swap tokens between chains using LiFi protocol
          </DialogDescription>
          <div className="p-4">
            <SolanaProvider>
              <LiFiPrivyWrapper
                config={config}
                onSwapComplete={handleSwapComplete}
              />
            </SolanaProvider>
          </div>
        </DialogContent>
      </Dialog> */}

      {/* <Dialog
        open={openSwapModal}
        onOpenChange={(open) => {
          // This will only run when we explicitly set `open` true/false.
          // We don't want it to close unless we trigger it ourselves.
          if (!open) return; // Ignore close triggers from outside click or Esc
          setOpenSwapModal(open);
        }}
      >
        <DialogContent
          className="sm:max-w-[450px] md:max-w-[550px] p-0"
          onPointerDownOutside={(e) => e.preventDefault()} // ⛔ block overlay click close
          onEscapeKeyDown={(e) => e.preventDefault()} // ⛔ block Esc close
        >
          <DialogTitle className="sr-only">Token Swap</DialogTitle>
          <DialogDescription className="sr-only">
            Swap tokens between chains using LiFi protocol
          </DialogDescription>


          <button
            onClick={() => setOpenSwapModal(false)}
            className="absolute top-3 right-32 text-gray-500 hover:text-gray-700"
          >
            ✕
          </button>

          <div className="p-4">
            <SolanaProvider>
              <LiFiPrivyWrapper
                config={config}
                onSwapComplete={handleSwapComplete}
              />
            </SolanaProvider>
          </div>
        </DialogContent>
      </Dialog> */}

>>>>>>> 6caa4e8d
      <Dialog
        open={openSwapModal}
        onOpenChange={(open) => {
          // Prevent Radix from closing the modal except when we do it manually
          if (!open) return;
          setOpenSwapModal(open);
        }}
      >
        <DialogContent
          className="sm:max-w-[450px] md:max-w-[550px] p-0"
<<<<<<< HEAD
          // onPointerDownOutside={(e) => {
          //   if (
          //     e.target instanceof HTMLElement &&
          //     e.target.closest(".privy-modal-class")
          //   ) {
          //     return; // allow interaction with Privy modal
          //   }
          //   e.preventDefault();
          // }}
          // onFocusOutside={(e) => {
          //   if (
          //     e.target instanceof HTMLElement &&
          //     e.target.closest(".privy-modal-class")
          //   ) {
          //     return; // allow focus shift to Privy modal inputs
          //   }
          //   e.preventDefault();
          // }}
          // onEscapeKeyDown={(e) => e.preventDefault()}
          // hideCloseButton
=======
          // Allow interaction with Privy modals and authentication dialogs (fixes 2FA input field issue)
          onPointerDownOutside={(e) => {
            // Check for various Privy modal classes and elements
            if (
              e.target instanceof HTMLElement &&
              isPrivyModal(e.target)
            ) {
              return; // allow interaction with Privy modals and authentication dialogs
            }
            e.preventDefault();
          }}
          // Allow focus shift to Privy modals and authentication dialogs (fixes 2FA input field issue)
          onFocusOutside={(e) => {
            // Check for various Privy modal classes and elements
            if (
              e.target instanceof HTMLElement &&
              isPrivyModal(e.target)
            ) {
              return; // allow focus shift to Privy modals and authentication dialogs
            }
            e.preventDefault();
          }}
          onEscapeKeyDown={(e) => e.preventDefault()}
          hideCloseButton
>>>>>>> 6caa4e8d
        >
          <DialogTitle className="sr-only">Token Swap</DialogTitle>
          <DialogDescription className="sr-only">
            Swap tokens between chains using LiFi protocol
          </DialogDescription>

          <button
            onClick={() => setOpenSwapModal(false)}
            className="absolute top-3 right-3 rounded-md p-1 hover:bg-gray-100 focus:outline-none"
          >
            <span className="sr-only">Close</span>✕
          </button>

          <div className="p-4">
            <SolanaProvider>
              <LiFiPrivyWrapper
                config={config}
                onSwapComplete={handleSwapComplete}
              />
            </SolanaProvider>
          </div>
        </DialogContent>
      </Dialog>
    </>
  );
}<|MERGE_RESOLUTION|>--- conflicted
+++ resolved
@@ -1,22 +1,18 @@
-import { useState } from 'react';
-import { ArrowLeftRight } from 'lucide-react';
-import {
-  useSearchParams,
-  useRouter,
-  usePathname,
-} from 'next/navigation';
+import { useState } from "react";
+import { ArrowLeftRight } from "lucide-react";
+import { useSearchParams, useRouter, usePathname } from "next/navigation";
 import {
   Dialog,
   DialogContent,
   DialogTitle,
   DialogDescription,
-} from '@/components/ui/dialog';
-import WalletChartButton from '../Button/WalletChartButton';
-import { ChainId } from '@lifi/widget';
-import { useEffect, useMemo } from 'react';
-import LiFiPrivyWrapper from './LiFiPrivyWrapper';
-import { useWallets, useSolanaWallets } from '@privy-io/react-auth';
-import { SolanaProvider } from '../SolanaProvider';
+} from "@/components/ui/dialog";
+import WalletChartButton from "../Button/WalletChartButton";
+import { ChainId } from "@lifi/widget";
+import { useEffect, useMemo } from "react";
+import LiFiPrivyWrapper from "./LiFiPrivyWrapper";
+import { useWallets, useSolanaWallets } from "@privy-io/react-auth";
+import { SolanaProvider } from "../SolanaProvider";
 
 interface SwapButtonProps {
   tokens: any[];
@@ -42,16 +38,16 @@
   const isPrivyModal = (element: HTMLElement): boolean => {
     // Check for various Privy modal selectors
     const privySelectors = [
-      '.privy-modal-class',
-      '[data-privy-component]',
-      '[data-privy-modal]',
-      '.privy-modal',
-      '.privy-auth-modal',
-      '.privy-2fa-modal',
-      '.privy-authenticator',
+      ".privy-modal-class",
+      "[data-privy-component]",
+      "[data-privy-modal]",
+      ".privy-modal",
+      ".privy-auth-modal",
+      ".privy-2fa-modal",
+      ".privy-authenticator",
       '[role="dialog"]',
       '[aria-modal="true"]',
-      '.modal',
+      ".modal",
       '[class*="privy"]',
       '[class*="modal"]',
       '[class*="auth"]',
@@ -71,7 +67,7 @@
       '[class*="security-code"]',
       '[class*="confirmation-code"]',
       // Privy-specific selectors based on the actual HTML structure
-      '#privy-modal-content',
+      "#privy-modal-content",
       '[id*="privy"]',
       '[class*="ContentWrapper"]',
       '[class*="BaseModal"]',
@@ -97,19 +93,19 @@
 
     // Also check if the element is an input field or form element that might be part of authentication
     const isAuthInput =
-      element.tagName === 'INPUT' ||
-      element.tagName === 'TEXTAREA' ||
-      element.tagName === 'SELECT' ||
-      element.tagName === 'FORM' ||
-      !!element.closest('form') ||
-      !!element.closest('input') ||
-      !!element.closest('textarea') ||
-      !!element.closest('select');
+      element.tagName === "INPUT" ||
+      element.tagName === "TEXTAREA" ||
+      element.tagName === "SELECT" ||
+      element.tagName === "FORM" ||
+      !!element.closest("form") ||
+      !!element.closest("input") ||
+      !!element.closest("textarea") ||
+      !!element.closest("select");
 
     // Additional check for Privy's specific modal structure
     const isPrivyModalStructure =
-      element.id === 'privy-modal-content' ||
-      element.closest('#privy-modal-content') ||
+      element.id === "privy-modal-content" ||
+      element.closest("#privy-modal-content") ||
       element.closest('[id*="privy"]') ||
       element.closest('[class*="sc-"][class*="Modal"]') ||
       element.closest('[class*="sc-"][class*="Content"]') ||
@@ -117,11 +113,11 @@
 
     // Specific check for 2FA input fields and verification elements
     const is2FAElement =
-      element.tagName === 'INPUT' &&
-      (element.getAttribute('inputmode') === 'numeric' ||
-        element.getAttribute('pattern') === '[0-9]' ||
-        element.getAttribute('autocomplete') === 'off' ||
-        element.getAttribute('name')?.startsWith('pin-') ||
+      element.tagName === "INPUT" &&
+      (element.getAttribute("inputmode") === "numeric" ||
+        element.getAttribute("pattern") === "[0-9]" ||
+        element.getAttribute("autocomplete") === "off" ||
+        element.getAttribute("name")?.startsWith("pin-") ||
         element.closest('[class*="PinInput"]') ||
         element.closest('[class*="verification"]') ||
         element.closest('[class*="2fa"]') ||
@@ -132,7 +128,7 @@
     const privyContextSelectors = [
       '[id*="privy"]',
       '[class*="privy"]',
-      '[data-privy]',
+      "[data-privy]",
       '[class*="sc-"][class*="Modal"]',
       '[class*="sc-"][class*="Content"]',
       '[class*="sc-"][class*="Wrapper"]',
@@ -153,14 +149,13 @@
       is2FAElement ||
       isInPrivyContext
     ) {
-      console.log('Privy modal or auth input detected:', {
+      console.log("Privy modal or auth input detected:", {
         element: element.tagName,
         elementId: element.id,
-        elementName:
-          element instanceof HTMLInputElement ? element.name : null,
-        elementInputMode: element.getAttribute('inputmode'),
-        elementPattern: element.getAttribute('pattern'),
-        elementAutoComplete: element.getAttribute('autocomplete'),
+        elementName: element instanceof HTMLInputElement ? element.name : null,
+        elementInputMode: element.getAttribute("inputmode"),
+        elementPattern: element.getAttribute("pattern"),
+        elementAutoComplete: element.getAttribute("autocomplete"),
         classes: element.className,
         isModal,
         isAuthInput,
@@ -168,14 +163,11 @@
         is2FAElement,
         isInPrivyContext,
         closestSelector: isModal
-          ? privySelectors.find((selector) =>
-              element.closest(selector)
-            )
+          ? privySelectors.find((selector) => element.closest(selector))
           : null,
         closestPrivyId: element.closest('[id*="privy"]')?.id,
         closestScClass: element.closest('[class*="sc-"]')?.className,
-        closestPinInput: element.closest('[class*="PinInput"]')
-          ?.className,
+        closestPinInput: element.closest('[class*="PinInput"]')?.className,
       });
     }
 
@@ -200,9 +192,9 @@
   const router = useRouter();
   const pathname = usePathname();
 
-  const inputTokenParam = searchParams?.get('inputToken');
-  const outputTokenParam = searchParams?.get('outputToken');
-  const amountParam = searchParams?.get('amount');
+  const inputTokenParam = searchParams?.get("inputToken");
+  const outputTokenParam = searchParams?.get("outputToken");
+  const amountParam = searchParams?.get("amount");
 
   // Clean up URL params when modal closes
   useEffect(() => {
@@ -210,12 +202,10 @@
       !openSwapModal &&
       (inputTokenParam || outputTokenParam || amountParam)
     ) {
-      const newSearchParams = new URLSearchParams(
-        searchParams as any
-      );
-      newSearchParams.delete('inputToken');
-      newSearchParams.delete('outputToken');
-      newSearchParams.delete('amount');
+      const newSearchParams = new URLSearchParams(searchParams as any);
+      newSearchParams.delete("inputToken");
+      newSearchParams.delete("outputToken");
+      newSearchParams.delete("amount");
       router.replace(`${pathname}?${newSearchParams.toString()}`);
     }
   }, [
@@ -230,7 +220,7 @@
 
   // Log wallet status for debugging
   useEffect(() => {
-    console.log('Wallets status in SwapButton:', {
+    console.log("Wallets status in SwapButton:", {
       ethWallets: wallets.length,
       solWallets: solWallets?.length || 0,
       hasWallets,
@@ -240,18 +230,18 @@
   // LiFi widget config
   const config = useMemo(
     () => ({
-      variant: 'expandable',
-      integrator: 'nextjs-example',
-      appearance: 'light',
+      variant: "expandable",
+      integrator: "nextjs-example",
+      appearance: "light",
       containerStyle: {
-        width: '100%',
-        height: '100%',
-        border: 'none',
+        width: "100%",
+        height: "100%",
+        border: "none",
       },
       theme: {
         container: {
-          border: '1px solid rgb(234, 234, 234)',
-          borderRadius: '16px',
+          border: "1px solid rgb(234, 234, 234)",
+          borderRadius: "16px",
         },
       },
       // External wallet management is critical
@@ -267,8 +257,8 @@
       sdkConfig: {
         rpcUrls: {
           [ChainId.SOL]: [
-            'https://chaotic-restless-putty.solana-mainnet.quiknode.pro/',
-            'https://dacey-pp61jd-fast-mainnet.helius-rpc.com/',
+            "https://chaotic-restless-putty.solana-mainnet.quiknode.pro/",
+            "https://dacey-pp61jd-fast-mainnet.helius-rpc.com/",
           ],
         },
       },
@@ -302,8 +292,6 @@
         <ArrowLeftRight size={16} /> Swap
       </WalletChartButton>
 
-<<<<<<< HEAD
-=======
       {/* <Dialog open={openSwapModal} onOpenChange={setOpenSwapModal}>
         <DialogContent className="sm:max-w-[450px] md:max-w-[550px] p-0">
           <DialogTitle className="sr-only">Token Swap</DialogTitle>
@@ -359,7 +347,6 @@
         </DialogContent>
       </Dialog> */}
 
->>>>>>> 6caa4e8d
       <Dialog
         open={openSwapModal}
         onOpenChange={(open) => {
@@ -370,35 +357,10 @@
       >
         <DialogContent
           className="sm:max-w-[450px] md:max-w-[550px] p-0"
-<<<<<<< HEAD
-          // onPointerDownOutside={(e) => {
-          //   if (
-          //     e.target instanceof HTMLElement &&
-          //     e.target.closest(".privy-modal-class")
-          //   ) {
-          //     return; // allow interaction with Privy modal
-          //   }
-          //   e.preventDefault();
-          // }}
-          // onFocusOutside={(e) => {
-          //   if (
-          //     e.target instanceof HTMLElement &&
-          //     e.target.closest(".privy-modal-class")
-          //   ) {
-          //     return; // allow focus shift to Privy modal inputs
-          //   }
-          //   e.preventDefault();
-          // }}
-          // onEscapeKeyDown={(e) => e.preventDefault()}
-          // hideCloseButton
-=======
           // Allow interaction with Privy modals and authentication dialogs (fixes 2FA input field issue)
           onPointerDownOutside={(e) => {
             // Check for various Privy modal classes and elements
-            if (
-              e.target instanceof HTMLElement &&
-              isPrivyModal(e.target)
-            ) {
+            if (e.target instanceof HTMLElement && isPrivyModal(e.target)) {
               return; // allow interaction with Privy modals and authentication dialogs
             }
             e.preventDefault();
@@ -406,17 +368,13 @@
           // Allow focus shift to Privy modals and authentication dialogs (fixes 2FA input field issue)
           onFocusOutside={(e) => {
             // Check for various Privy modal classes and elements
-            if (
-              e.target instanceof HTMLElement &&
-              isPrivyModal(e.target)
-            ) {
+            if (e.target instanceof HTMLElement && isPrivyModal(e.target)) {
               return; // allow focus shift to Privy modals and authentication dialogs
             }
             e.preventDefault();
           }}
           onEscapeKeyDown={(e) => e.preventDefault()}
           hideCloseButton
->>>>>>> 6caa4e8d
         >
           <DialogTitle className="sr-only">Token Swap</DialogTitle>
           <DialogDescription className="sr-only">
