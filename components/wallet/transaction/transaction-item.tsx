import { Transaction } from "@/types/transaction";
import { useEffect, useState } from "react";
import Image from "next/image";
import { Card } from "@/components/ui/card";

interface TransactionItemProps {
  transaction: Transaction;
  onSelect: (transaction: Transaction) => void;
}

const truncateAddress = (address: string) => {
  return `${address.slice(0, 8)}.....${address.slice(-8)}`;
};

<<<<<<< HEAD
// Component to handle token icon with fallback
const TokenIcon = ({
  symbol,
  size = 40,
}: {
  symbol: string;
  size?: number;
}) => {
  const [imageError, setImageError] = useState(false);
  const [fallbackError, setFallbackError] = useState(false);

  // Determine the image source with fallback logic
  const getImageSrc = () => {
    if (!imageError && symbol) {
      return `https://app.apiswop.co/public/crypto-icons/${symbol}.png`;
    }
    return '/assets/crypto-icons/DOLLAR.png';
  };

  const handleImageError = () => {
    if (!imageError) {
      setImageError(true);
    } else if (!fallbackError) {
      setFallbackError(true);
    }
  };

  const imageSrc = getImageSrc();

  const containerClass =
    size === 40
      ? 'w-10 h-10 rounded-full overflow-hidden bg-gray-100 flex items-center justify-center'
      : 'w-8 h-8 rounded-full overflow-hidden bg-gray-100 flex items-center justify-center';

  return (
    <div className={containerClass}>
      <Image
        src={imageSrc}
        alt={symbol}
        width={size}
        height={size}
        className="object-cover"
        onError={handleImageError}
      />
    </div>
  );
};

const TransactionItem = ({
  transaction,
  onSelect,
}: TransactionItemProps) => {
  const isOutgoing = transaction.flow === 'out';
=======
const TransactionItem = ({ transaction, onSelect }: TransactionItemProps) => {
  const isOutgoing = transaction.flow === "out";
>>>>>>> 596e6abf

  const calculateValue = (value: string, price: number) => {
    const numericValue = parseFloat(value);
    return (numericValue * price).toFixed(2);
  };

  const getBorderColorByNetwork = (network: string) => {
    switch (network?.toLowerCase()) {
      case "ethereum":
        return "border-blue-400";
      case "polygon":
        return "border-purple-400";
      case "solana":
        return "border-green-400";
      case "base":
        return "border-cyan-400";
      default:
        return "border-gray-400";
    }
  };

  const [borderClass, setBorderClass] = useState(
    transaction?.isNew
      ? `border-2 ${getBorderColorByNetwork(transaction.network)} animate-pulse`
      : "border border-gradient-to-r from-gray-200 to-gray-300"
  );

  useEffect(() => {
    if (transaction?.isNew) {
      const timer = setTimeout(() => {
        setBorderClass("border border-gradient-to-r from-gray-200 to-gray-300");
      }, 10000);

      return () => clearTimeout(timer);
    }
  }, [transaction?.isNew]);

  return (
    <div
      className={`p-2 flex items-center justify-between cursor-pointer`}
      onClick={() => onSelect(transaction)}
    >
      <div className="flex items-center gap-3">
        {transaction.isSwapped ? (
          <>
            <div className="relative flex items-center">
              {/* From Token Icon */}
<<<<<<< HEAD
              <div className="-mr-2">
                <TokenIcon
                  symbol={transaction.swapped?.from.symbol || ''}
                  size={32}
                />
              </div>
              {/* To Token Icon */}
              <TokenIcon
                symbol={transaction.swapped?.to.symbol || ''}
                size={32}
              />
=======
              <div className="w-6 h-6 rounded-full overflow-hidden">
                <Image
                  src={`/assets/crypto-icons/${transaction.swapped?.from.symbol}.png`}
                  alt={transaction.swapped?.from.symbol || ""}
                  width={32}
                  height={32}
                  className="object-cover"
                  onError={(e) => {
                    // Fallback to default icon if token icon not found
                    (e.target as HTMLImageElement).src =
                      "/assets/crypto-icons/DOLLAR.png";
                  }}
                />
              </div>
              {/* To Token Icon */}
              <div className="w-6 h-6 rounded-full overflow-hidden -ml-2">
                <Image
                  src={`/assets/crypto-icons/${transaction.swapped?.to.symbol}.png`}
                  alt={transaction.swapped?.to.symbol || ""}
                  width={32}
                  height={32}
                  className="object-cover"
                  onError={(e) => {
                    (e.target as HTMLImageElement).src =
                      "/assets/crypto-icons/DOLLAR.png";
                  }}
                />
              </div>
>>>>>>> 596e6abf
            </div>
            <div>
              <p className="font-semibold">Swapped</p>
              <p className="text-sm text-muted-foreground">
                {transaction.swapped?.from.symbol} <span>&#x2192;</span>{" "}
                {transaction.swapped?.to.symbol}
              </p>
            </div>
          </>
        ) : (
          <>
<<<<<<< HEAD
            <TokenIcon
              symbol={transaction.tokenSymbol || ''}
              size={40}
            />
=======
            <div className="w-6 h-6 rounded-full overflow-hidden">
              <Image
                src={`/assets/crypto-icons/${transaction.tokenSymbol}.png`}
                alt={transaction.tokenSymbol || ""}
                width={40}
                height={40}
                className="object-cover"
                onError={(e) => {
                  (e.target as HTMLImageElement).src =
                    "/assets/crypto-icons/DOLLAR.png";
                }}
              />
            </div>
>>>>>>> 596e6abf
            <div>
              <p className="font-semibold">
                {isOutgoing ? "Sent" : "Received"}
              </p>
              <p className="text-sm text-muted-foreground max-w-[200px] md:max-w-[300px]">
                {isOutgoing ? (
                  <span>To {truncateAddress(transaction.to)}</span>
                ) : (
                  <span>From {truncateAddress(transaction.from)}</span>
                )}
              </p>
            </div>
          </>
        )}
      </div>
      <div className="text-right">
        <p
          className={`font-medium ${
            isOutgoing ? "text-red-600" : "text-green-600"
          }`}
        >
          {isOutgoing ? "-" : "+"}
          {parseFloat(transaction.value).toFixed(2)} {transaction.tokenSymbol}
        </p>
        <p className="text-sm text-muted-foreground">
          {transaction.isSwapped ? (
            <>
              $
              {calculateValue(
                transaction.swapped!.from.value,
                transaction.swapped!.from.price
              )}
              {" → "}$
              {calculateValue(
                transaction.swapped!.to.value,
                transaction.swapped!.to.price
              )}
            </>
          ) : (
            `$${calculateValue(transaction.value, transaction.currentPrice)}`
          )}
        </p>
      </div>
    </div>
  );
};

export default TransactionItem;<|MERGE_RESOLUTION|>--- conflicted
+++ resolved
@@ -1,7 +1,7 @@
-import { Transaction } from "@/types/transaction";
-import { useEffect, useState } from "react";
-import Image from "next/image";
-import { Card } from "@/components/ui/card";
+import { Transaction } from '@/types/transaction';
+import { useEffect, useState } from 'react';
+import Image from 'next/image';
+import { Card } from '@/components/ui/card';
 
 interface TransactionItemProps {
   transaction: Transaction;
@@ -12,64 +12,11 @@
   return `${address.slice(0, 8)}.....${address.slice(-8)}`;
 };
 
-<<<<<<< HEAD
-// Component to handle token icon with fallback
-const TokenIcon = ({
-  symbol,
-  size = 40,
-}: {
-  symbol: string;
-  size?: number;
-}) => {
-  const [imageError, setImageError] = useState(false);
-  const [fallbackError, setFallbackError] = useState(false);
-
-  // Determine the image source with fallback logic
-  const getImageSrc = () => {
-    if (!imageError && symbol) {
-      return `https://app.apiswop.co/public/crypto-icons/${symbol}.png`;
-    }
-    return '/assets/crypto-icons/DOLLAR.png';
-  };
-
-  const handleImageError = () => {
-    if (!imageError) {
-      setImageError(true);
-    } else if (!fallbackError) {
-      setFallbackError(true);
-    }
-  };
-
-  const imageSrc = getImageSrc();
-
-  const containerClass =
-    size === 40
-      ? 'w-10 h-10 rounded-full overflow-hidden bg-gray-100 flex items-center justify-center'
-      : 'w-8 h-8 rounded-full overflow-hidden bg-gray-100 flex items-center justify-center';
-
-  return (
-    <div className={containerClass}>
-      <Image
-        src={imageSrc}
-        alt={symbol}
-        width={size}
-        height={size}
-        className="object-cover"
-        onError={handleImageError}
-      />
-    </div>
-  );
-};
-
 const TransactionItem = ({
   transaction,
   onSelect,
 }: TransactionItemProps) => {
   const isOutgoing = transaction.flow === 'out';
-=======
-const TransactionItem = ({ transaction, onSelect }: TransactionItemProps) => {
-  const isOutgoing = transaction.flow === "out";
->>>>>>> 596e6abf
 
   const calculateValue = (value: string, price: number) => {
     const numericValue = parseFloat(value);
@@ -78,29 +25,33 @@
 
   const getBorderColorByNetwork = (network: string) => {
     switch (network?.toLowerCase()) {
-      case "ethereum":
-        return "border-blue-400";
-      case "polygon":
-        return "border-purple-400";
-      case "solana":
-        return "border-green-400";
-      case "base":
-        return "border-cyan-400";
+      case 'ethereum':
+        return 'border-blue-400';
+      case 'polygon':
+        return 'border-purple-400';
+      case 'solana':
+        return 'border-green-400';
+      case 'base':
+        return 'border-cyan-400';
       default:
-        return "border-gray-400";
+        return 'border-gray-400';
     }
   };
 
   const [borderClass, setBorderClass] = useState(
     transaction?.isNew
-      ? `border-2 ${getBorderColorByNetwork(transaction.network)} animate-pulse`
-      : "border border-gradient-to-r from-gray-200 to-gray-300"
+      ? `border-2 ${getBorderColorByNetwork(
+          transaction.network
+        )} animate-pulse`
+      : 'border border-gradient-to-r from-gray-200 to-gray-300'
   );
 
   useEffect(() => {
     if (transaction?.isNew) {
       const timer = setTimeout(() => {
-        setBorderClass("border border-gradient-to-r from-gray-200 to-gray-300");
+        setBorderClass(
+          'border border-gradient-to-r from-gray-200 to-gray-300'
+        );
       }, 10000);
 
       return () => clearTimeout(timer);
@@ -117,30 +68,17 @@
           <>
             <div className="relative flex items-center">
               {/* From Token Icon */}
-<<<<<<< HEAD
-              <div className="-mr-2">
-                <TokenIcon
-                  symbol={transaction.swapped?.from.symbol || ''}
-                  size={32}
-                />
-              </div>
-              {/* To Token Icon */}
-              <TokenIcon
-                symbol={transaction.swapped?.to.symbol || ''}
-                size={32}
-              />
-=======
               <div className="w-6 h-6 rounded-full overflow-hidden">
                 <Image
                   src={`/assets/crypto-icons/${transaction.swapped?.from.symbol}.png`}
-                  alt={transaction.swapped?.from.symbol || ""}
+                  alt={transaction.swapped?.from.symbol || ''}
                   width={32}
                   height={32}
                   className="object-cover"
                   onError={(e) => {
                     // Fallback to default icon if token icon not found
                     (e.target as HTMLImageElement).src =
-                      "/assets/crypto-icons/DOLLAR.png";
+                      '/assets/crypto-icons/DOLLAR.png';
                   }}
                 />
               </div>
@@ -148,57 +86,51 @@
               <div className="w-6 h-6 rounded-full overflow-hidden -ml-2">
                 <Image
                   src={`/assets/crypto-icons/${transaction.swapped?.to.symbol}.png`}
-                  alt={transaction.swapped?.to.symbol || ""}
+                  alt={transaction.swapped?.to.symbol || ''}
                   width={32}
                   height={32}
                   className="object-cover"
                   onError={(e) => {
                     (e.target as HTMLImageElement).src =
-                      "/assets/crypto-icons/DOLLAR.png";
+                      '/assets/crypto-icons/DOLLAR.png';
                   }}
                 />
               </div>
->>>>>>> 596e6abf
             </div>
             <div>
               <p className="font-semibold">Swapped</p>
               <p className="text-sm text-muted-foreground">
-                {transaction.swapped?.from.symbol} <span>&#x2192;</span>{" "}
-                {transaction.swapped?.to.symbol}
+                {transaction.swapped?.from.symbol}{' '}
+                <span>&#x2192;</span> {transaction.swapped?.to.symbol}
               </p>
             </div>
           </>
         ) : (
           <>
-<<<<<<< HEAD
-            <TokenIcon
-              symbol={transaction.tokenSymbol || ''}
-              size={40}
-            />
-=======
             <div className="w-6 h-6 rounded-full overflow-hidden">
               <Image
                 src={`/assets/crypto-icons/${transaction.tokenSymbol}.png`}
-                alt={transaction.tokenSymbol || ""}
+                alt={transaction.tokenSymbol || ''}
                 width={40}
                 height={40}
                 className="object-cover"
                 onError={(e) => {
                   (e.target as HTMLImageElement).src =
-                    "/assets/crypto-icons/DOLLAR.png";
+                    '/assets/crypto-icons/DOLLAR.png';
                 }}
               />
             </div>
->>>>>>> 596e6abf
             <div>
               <p className="font-semibold">
-                {isOutgoing ? "Sent" : "Received"}
+                {isOutgoing ? 'Sent' : 'Received'}
               </p>
               <p className="text-sm text-muted-foreground max-w-[200px] md:max-w-[300px]">
                 {isOutgoing ? (
                   <span>To {truncateAddress(transaction.to)}</span>
                 ) : (
-                  <span>From {truncateAddress(transaction.from)}</span>
+                  <span>
+                    From {truncateAddress(transaction.from)}
+                  </span>
                 )}
               </p>
             </div>
@@ -208,11 +140,12 @@
       <div className="text-right">
         <p
           className={`font-medium ${
-            isOutgoing ? "text-red-600" : "text-green-600"
+            isOutgoing ? 'text-red-600' : 'text-green-600'
           }`}
         >
-          {isOutgoing ? "-" : "+"}
-          {parseFloat(transaction.value).toFixed(2)} {transaction.tokenSymbol}
+          {isOutgoing ? '-' : '+'}
+          {parseFloat(transaction.value).toFixed(2)}{' '}
+          {transaction.tokenSymbol}
         </p>
         <p className="text-sm text-muted-foreground">
           {transaction.isSwapped ? (
@@ -222,14 +155,17 @@
                 transaction.swapped!.from.value,
                 transaction.swapped!.from.price
               )}
-              {" → "}$
+              {' → '}$
               {calculateValue(
                 transaction.swapped!.to.value,
                 transaction.swapped!.to.price
               )}
             </>
           ) : (
-            `$${calculateValue(transaction.value, transaction.currentPrice)}`
+            `$${calculateValue(
+              transaction.value,
+              transaction.currentPrice
+            )}`
           )}
         </p>
       </div>
