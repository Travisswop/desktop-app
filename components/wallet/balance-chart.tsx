"use client";

import { useState, useMemo, useEffect } from "react";
import {
  Area,
  AreaChart,
  CartesianGrid,
  Line,
  ComposedChart,
  ResponsiveContainer,
  Tooltip,
  XAxis,
  YAxis,
} from "recharts";
import {
  Card,
  CardContent,
  CardFooter,
  CardHeader,
  CardTitle,
} from "@/components/ui/card";
import { Button } from "@/components/ui/button";
// import BalanceData from "@/utils/balance.json";
import {
  ArrowLeftRight,
  BadgeDollarSign,
  ChevronDown,
  QrCode,
  Rocket,
  Wallet,
  AlertCircle,
} from "lucide-react";
import WalletManager from "./wallet-manager";
import { WalletItem } from "@/types/wallet";
import WalletAddressPopup from "./wallet-address-popup";
import { useUser } from "@/lib/UserContext";

type TimeFrame = "daily" | "weekly" | "monthly" | "6months" | "yearly";

interface WalletManagerProps {
  walletData: WalletItem[];
  totalBalance: number;
  onSelectAsset: () => void;
  onQRClick: () => void;
}

const formatDate = (date: Date, timeFrame: TimeFrame): string => {
  switch (timeFrame) {
    case "daily":
      return date.toLocaleDateString("en-US", {
        month: "short",
        day: "numeric",
      });
    case "weekly":
      return date.toLocaleDateString("en-US", {
        month: "short",
        day: "numeric",
      });
    case "monthly":
    case "6months":
      return date.toLocaleDateString("en-US", {
        year: "numeric",
        month: "short",
      });
    case "yearly":
      return date.toLocaleDateString("en-US", { year: "numeric" });
    default:
      return date.toLocaleDateString();
  }
};

const getDateRange = (timeFrame: TimeFrame): { start: Date; end: Date } => {
  const end = new Date();
  const start = new Date();

  switch (timeFrame) {
    case "daily":
      start.setDate(end.getDate() - 7); // Show last 7 days for daily view
      break;
    case "weekly":
      start.setDate(end.getDate() - 28); // Show last 4 weeks
      break;
    case "monthly":
      start.setMonth(end.getMonth() - 6); // Show last 6 months
      break;
    case "6months":
      start.setMonth(end.getMonth() - 12); // Show last 12 months
      break;
    case "yearly":
      start.setFullYear(end.getFullYear() - 2); // Show last 2 years
      break;
  }

  return { start, end };
};

const generateEmptyData = (timeFrame: TimeFrame) => {
  const { start, end } = getDateRange(timeFrame);
  const emptyData = [];
  const value = 0; // Constant value for the straight line

  const currentDate = new Date(start);
  while (currentDate <= end) {
    emptyData.push({
      date: formatDate(new Date(currentDate), timeFrame),
      value: value,
    });

    switch (timeFrame) {
      case "daily":
        currentDate.setDate(currentDate.getDate() + 1);
        break;
      case "weekly":
        currentDate.setDate(currentDate.getDate() + 7);
        break;
      case "monthly":
      case "6months":
        currentDate.setMonth(currentDate.getMonth() + 1);
        break;
      case "yearly":
        currentDate.setMonth(currentDate.getMonth() + 3);
        break;
    }
  }

  return emptyData;
};

const aggregateData = (timeFrame: TimeFrame, balanceData: any) => {
  const { start, end } = getDateRange(timeFrame);
  const aggregatedData: Map<string, number> = new Map();

  if (balanceData?.balanceData?.balanceHistory) {
    // Sort balance history by date
    const sortedHistory = [...balanceData?.balanceData?.balanceHistory].sort(
      (a, b) =>
        new Date(a.createdAt).getTime() - new Date(b.createdAt).getTime()
    );

    // If there's no data or only one data point, return empty data
    if (sortedHistory.length <= 1) {
      return generateEmptyData(timeFrame);
    }

    // Initialize data points for the entire range
    const currentDate = new Date(start);
    while (currentDate <= end) {
      const key = formatDate(new Date(currentDate), timeFrame);
      if (!aggregatedData.has(key)) {
        // Use the last known balance or 0 if no previous balance
        const lastBalance = Array.from(aggregatedData.values()).pop() || 0;
        aggregatedData.set(key, lastBalance);
      }

      switch (timeFrame) {
        case "daily":
          currentDate.setDate(currentDate.getDate() + 1);
          break;
        case "weekly":
          currentDate.setDate(currentDate.getDate() + 7);
          break;
        case "monthly":
        case "6months":
          currentDate.setMonth(currentDate.getMonth() + 1);
          break;
        case "yearly":
          currentDate.setMonth(currentDate.getMonth() + 3);
          break;
      }
    }

    // Aggregate actual balance data
    sortedHistory.forEach((item) => {
      const date = new Date(item.createdAt);
      if (date >= start && date <= end) {
        const key = formatDate(date, timeFrame);
        aggregatedData.set(key, item.amount);
      }
    });
  }

  // Convert to array and sort
  return Array.from(aggregatedData.entries())
    .map(([date, value]) => ({ date, value }))
    .sort((a, b) => new Date(a.date).getTime() - new Date(b.date).getTime());
};

const CustomTooltip = ({ active, payload, label }: any) => {
  if (active && payload && payload.length) {
    return (
      <div className="bg-white p-4 rounded-lg shadow-lg border">
        <p className="font-medium">{label}</p>
        <p className="text-green-600">${payload[0].value.toLocaleString()}</p>
      </div>
    );
  }
  return null;
};

export default function BalanceChart({
  walletData,
  totalBalance,
  onSelectAsset,
  onQRClick,
}: WalletManagerProps) {
  const [timeFrame, setTimeFrame] = useState<TimeFrame>("daily");
  const [isWalletManagerOpen, setIsWalletManagerOpen] = useState(false);
  const [showPopup, setShowPopup] = useState(false);
  const [balanceData, setBalanceData] = useState<any>(null);

  const { user } = useUser();

  console.log("user", user);
  console.log("balanceData", balanceData);

  useEffect(() => {
    const fetchData = async () => {
      try {
        const response = await fetch(
          `${process.env.NEXT_PUBLIC_API_URL}/api/v5/wallet/getBalance/${user._id}`
        );
        if (!response.ok) {
          throw new Error("Network response was not ok");
        }
        const result = await response.json();
        setBalanceData(result);
        console.log("result", result);
      } catch (error) {
        // setError(error);
        console.log("error", error);
      } finally {
        // setLoading(false);
      }
    };

    fetchData();
  }, [user?._id]);

  const chartData = useMemo(
    () => aggregateData(timeFrame, balanceData),
    [balanceData, timeFrame]
  );

  const hasData = useMemo(
    () =>
      balanceData?.balanceData?.balanceHistory?.length > 1 &&
      chartData.some((item) => item.value > 0),
    [balanceData?.balanceData?.balanceHistory?.length, chartData]
  );

  const calculateGrowth = () => {
    if (!hasData || chartData.length < 2) return 0;
    const oldValue = chartData[0].value;
    const newValue = chartData[chartData.length - 1].value;
    return oldValue ? ((newValue - oldValue) / oldValue) * 100 : 0;
  };

  const growth = calculateGrowth();

  return (
    <div className="relative">
      <Card className="w-full border-none rounded-xl">
        <CardHeader className="relative">
          <div className="flex justify-between">
            <div>
              <div className="flex items-center gap-2">
                <BadgeDollarSign />
                <CardTitle>Balance</CardTitle>
              </div>
              <div className="text-xl font-semibold ml-8 mt-2">
                ${totalBalance.toLocaleString()}
              </div>
            </div>

            <div className="flex gap-2">
              <Button
                variant="black"
                size="icon"
                className={totalBalance === 0 ? "cursor-not-allowed" : ""}
                disabled={totalBalance === 0}
                onClick={onSelectAsset}
              >
                <Rocket />
              </Button>
              <Button
                variant="black"
                size="icon"
                onClick={() => setShowPopup(!showPopup)}
              >
                <Wallet />
              </Button>
              <Button
                variant="black"
                size="icon"
                className="cursor-not-allowed"
              >
                <ArrowLeftRight />
              </Button>
              <Button variant="black" size="icon" onClick={onQRClick}>
                <QrCode />
              </Button>
            </div>
          </div>
        </CardHeader>
<<<<<<< HEAD
        <>
          <CardContent>
            <div className="h-[300px]">
              <ResponsiveContainer width="100%" height="100%">
                {hasData ? (
                  <AreaChart
                    data={chartData}
                    margin={{
                      top: 20,
                      right: 20,
                      left: 0,
                      bottom: 20,
                    }}
                  >
                    <defs>
                      <linearGradient
                        id="colorGradient"
                        x1="0"
                        y1="0"
                        x2="1"
                        y2="0"
                      >
                        <stop
                          offset="0%"
                          stopColor="rgba(34, 197, 94, 1)"
                        />
                        <stop
                          offset="100%"
                          stopColor="rgba(59, 130, 246, 1)"
                        />
                      </linearGradient>
                      <linearGradient
                        id="areaGradient"
                        x1="0"
                        y1="0"
                        x2="0"
                        y2="1"
                      >
                        <stop
                          offset="0%"
                          stopColor="rgba(34, 197, 94, 0.2)"
                        />
                        <stop
                          offset="100%"
                          stopColor="rgba(59, 130, 246, 0.05)"
                        />
                      </linearGradient>
                    </defs>
                    <CartesianGrid
                      strokeDasharray="3 3"
                      opacity={0.1}
                    />
                    {/* <XAxis
                      dataKey="date"
                      tickLine={false}
                      axisLine={false}
                      tick={{ fontSize: 12 }}
                    /> */}
                    {/* <YAxis
                      tickFormatter={(value) =>
                        `$${(value / 1000).toFixed(0)}k`
                      }
                      tickLine={false}
                      axisLine={false}
                      tick={{ fontSize: 12 }}
                    /> */}
                    <Tooltip content={<CustomTooltip />} />
                    <Area
                      type="monotone"
                      dataKey="value"
                      stroke="url(#colorGradient)"
                      fill="url(#areaGradient)"
                      strokeWidth={2}
                      dot={false}
                      activeDot={{ r: 6, fill: '#22c55e' }}
                    />
                  </AreaChart>
=======

        {false ? (
          <CardContent className="flex flex-col items-center justify-center py-12">
            <div className="flex flex-col items-center text-center space-y-4">
              <AlertCircle className="h-12 w-12 text-muted-foreground" />
              <div className="space-y-2">
                <h3 className="text-lg font-medium">No Assets Found</h3>
                <p className="text-sm text-muted-foreground max-w-[300px]">
                  Start building your portfolio by depositing or receiving
                  assets to your wallet.
                </p>
              </div>
            </div>
          </CardContent>
        ) : (
          <>
            <CardContent>
              <div className="h-[300px]">
                <ResponsiveContainer width="100%" height="100%">
                  {hasData ? (
                    <AreaChart
                      data={chartData}
                      margin={{
                        top: 20,
                        right: 20,
                        left: 0,
                        bottom: 20,
                      }}
                    >
                      <defs>
                        <linearGradient
                          id="colorGradient"
                          x1="0"
                          y1="0"
                          x2="1"
                          y2="0"
                        >
                          <stop offset="0%" stopColor="rgba(34, 197, 94, 1)" />
                          <stop
                            offset="100%"
                            stopColor="rgba(59, 130, 246, 1)"
                          />
                        </linearGradient>
                        <linearGradient
                          id="areaGradient"
                          x1="0"
                          y1="0"
                          x2="0"
                          y2="1"
                        >
                          <stop
                            offset="0%"
                            stopColor="rgba(34, 197, 94, 0.2)"
                          />
                          <stop
                            offset="100%"
                            stopColor="rgba(59, 130, 246, 0.05)"
                          />
                        </linearGradient>
                      </defs>
                      <CartesianGrid strokeDasharray="3 3" opacity={0.1} />
                      <XAxis
                        dataKey="date"
                        tickLine={false}
                        axisLine={false}
                        tick={{ fontSize: 12 }}
                      />
                      <YAxis
                        tickFormatter={(value) =>
                          `$${(value / 1000).toFixed(0)}k`
                        }
                        tickLine={false}
                        axisLine={false}
                        tick={{ fontSize: 12 }}
                      />
                      <Tooltip content={<CustomTooltip />} />
                      <Area
                        type="monotone"
                        dataKey="value"
                        stroke="url(#colorGradient)"
                        fill="url(#areaGradient)"
                        strokeWidth={2}
                        dot={false}
                        activeDot={{ r: 6, fill: "#22c55e" }}
                      />
                    </AreaChart>
                  ) : (
                    <ComposedChart
                      data={chartData}
                      margin={{
                        top: 20,
                        right: 20,
                        left: 0,
                        bottom: 20,
                      }}
                    >
                      <CartesianGrid strokeDasharray="3 3" opacity={0.1} />
                      <XAxis
                        dataKey="date"
                        tickLine={false}
                        axisLine={false}
                        tick={{ fontSize: 12 }}
                      />
                      <YAxis
                        tickFormatter={(value) =>
                          `$${(value / 1000).toFixed(0)}k`
                        }
                        tickLine={false}
                        axisLine={false}
                        tick={{ fontSize: 12 }}
                      />
                      <Line
                        type="monotone"
                        dataKey="value"
                        stroke="#e5e7eb"
                        strokeWidth={2}
                        dot={false}
                      />
                    </ComposedChart>
                  )}
                </ResponsiveContainer>
              </div>
            </CardContent>
            <CardFooter>
              <div className="flex items-center gap-2 text-sm">
                {hasData ? (
                  <>
                    <span
                      className={`inline-flex items-center rounded-md px-2 py-1 ${
                        growth >= 0
                          ? "bg-green-50 text-green-600"
                          : "bg-red-50 text-red-600"
                      }`}
                    >
                      {growth >= 0 ? "+" : ""}
                      {growth.toFixed(1)}%
                    </span>
                    <span className="text-muted-foreground">in the last</span>
                  </>
>>>>>>> 06aeaf34
                ) : (
                  <ComposedChart
                    data={chartData}
                    margin={{
                      top: 20,
                      right: 20,
                      left: 0,
                      bottom: 20,
                    }}
                  >
                    <CartesianGrid
                      strokeDasharray="3 3"
                      opacity={0.1}
                    />
                    {/* <XAxis
                      dataKey="date"
                      tickLine={false}
                      axisLine={false}
                      tick={{ fontSize: 12 }}
                    /> */}
                    {/* <YAxis
                      tickFormatter={(value) => `$${value}`}
                      tickLine={false}
                      axisLine={false}
                      tick={{ fontSize: 12 }}
                    /> */}
                    <Line
                      type="monotone"
                      dataKey="value"
                      stroke="#e5e7eb"
                      strokeWidth={2}
                      dot={false}
                    />
                  </ComposedChart>
                )}
<<<<<<< HEAD
              </ResponsiveContainer>
            </div>
          </CardContent>
          <CardFooter>
            <div className="flex items-center gap-2 text-sm">
              {hasData ? (
                <>
                  <span
                    className={`inline-flex items-center rounded-md px-2 py-1 ${
                      growth >= 0
                        ? 'bg-green-50 text-green-600'
                        : 'bg-red-50 text-red-600'
                    }`}
                  >
                    {growth >= 0 ? '+' : ''}
                    {growth.toFixed(1)}%
                  </span>
                  <span className="text-muted-foreground">
                    in the last
                  </span>
                </>
              ) : (
                <span className="text-muted-foreground">Show</span>
              )}
              <Button
                variant="ghost"
                className="h-auto p-0 text-sm font-medium"
                onClick={() => {
                  const timeFrames: TimeFrame[] = [
                    'daily',
                    'weekly',
                    'monthly',
                    '6months',
                    'yearly',
                  ];
                  const currentIndex = timeFrames.indexOf(timeFrame);
                  setTimeFrame(
                    timeFrames[(currentIndex + 1) % timeFrames.length]
                  );
                }}
              >
                {timeFrame === 'daily'
                  ? '7 days'
                  : timeFrame === 'weekly'
                  ? '4 weeks'
                  : timeFrame === 'monthly'
                  ? '6 months'
                  : timeFrame === '6months'
                  ? '12 months'
                  : '2 years'}
                <ChevronDown className="ml-1 h-4 w-4" />
              </Button>
            </div>
          </CardFooter>
        </>
=======
                <Button
                  variant="ghost"
                  className="h-auto p-0 text-sm font-medium"
                  onClick={() => {
                    const timeFrames: TimeFrame[] = [
                      "daily",
                      "weekly",
                      "monthly",
                      "6months",
                      "yearly",
                    ];
                    const currentIndex = timeFrames.indexOf(timeFrame);
                    setTimeFrame(
                      timeFrames[(currentIndex + 1) % timeFrames.length]
                    );
                  }}
                >
                  {timeFrame === "daily"
                    ? "7 days"
                    : timeFrame === "weekly"
                    ? "4 weeks"
                    : timeFrame === "monthly"
                    ? "6 months"
                    : timeFrame === "6months"
                    ? "12 months"
                    : "2 years"}
                  <ChevronDown className="ml-1 h-4 w-4" />
                </Button>
              </div>
            </CardFooter>
          </>
        )}
>>>>>>> 06aeaf34
      </Card>

      <WalletAddressPopup walletData={walletData} show={showPopup} />
      {walletData && (
        <WalletManager
          walletData={walletData}
          isOpen={isWalletManagerOpen}
          onClose={() => setIsWalletManagerOpen(false)}
        />
      )}
    </div>
  );
}<|MERGE_RESOLUTION|>--- conflicted
+++ resolved
@@ -1,6 +1,6 @@
-"use client";
-
-import { useState, useMemo, useEffect } from "react";
+'use client';
+
+import { useState, useMemo, useEffect } from 'react';
 import {
   Area,
   AreaChart,
@@ -11,15 +11,15 @@
   Tooltip,
   XAxis,
   YAxis,
-} from "recharts";
+} from 'recharts';
 import {
   Card,
   CardContent,
   CardFooter,
   CardHeader,
   CardTitle,
-} from "@/components/ui/card";
-import { Button } from "@/components/ui/button";
+} from '@/components/ui/card';
+import { Button } from '@/components/ui/button';
 // import BalanceData from "@/utils/balance.json";
 import {
   ArrowLeftRight,
@@ -29,13 +29,18 @@
   Rocket,
   Wallet,
   AlertCircle,
-} from "lucide-react";
-import WalletManager from "./wallet-manager";
-import { WalletItem } from "@/types/wallet";
-import WalletAddressPopup from "./wallet-address-popup";
-import { useUser } from "@/lib/UserContext";
-
-type TimeFrame = "daily" | "weekly" | "monthly" | "6months" | "yearly";
+} from 'lucide-react';
+import WalletManager from './wallet-manager';
+import { WalletItem } from '@/types/wallet';
+import WalletAddressPopup from './wallet-address-popup';
+import { useUser } from '@/lib/UserContext';
+
+type TimeFrame =
+  | 'daily'
+  | 'weekly'
+  | 'monthly'
+  | '6months'
+  | 'yearly';
 
 interface WalletManagerProps {
   walletData: WalletItem[];
@@ -44,49 +49,56 @@
   onQRClick: () => void;
 }
 
+interface BalanceHistoryItem {
+  createdAt: string;
+  amount: number;
+}
+
 const formatDate = (date: Date, timeFrame: TimeFrame): string => {
   switch (timeFrame) {
-    case "daily":
-      return date.toLocaleDateString("en-US", {
-        month: "short",
-        day: "numeric",
+    case 'daily':
+      return date.toLocaleDateString('en-US', {
+        month: 'short',
+        day: 'numeric',
       });
-    case "weekly":
-      return date.toLocaleDateString("en-US", {
-        month: "short",
-        day: "numeric",
+    case 'weekly':
+      return date.toLocaleDateString('en-US', {
+        month: 'short',
+        day: 'numeric',
       });
-    case "monthly":
-    case "6months":
-      return date.toLocaleDateString("en-US", {
-        year: "numeric",
-        month: "short",
+    case 'monthly':
+    case '6months':
+      return date.toLocaleDateString('en-US', {
+        year: 'numeric',
+        month: 'short',
       });
-    case "yearly":
-      return date.toLocaleDateString("en-US", { year: "numeric" });
+    case 'yearly':
+      return date.toLocaleDateString('en-US', { year: 'numeric' });
     default:
       return date.toLocaleDateString();
   }
 };
 
-const getDateRange = (timeFrame: TimeFrame): { start: Date; end: Date } => {
+const getDateRange = (
+  timeFrame: TimeFrame
+): { start: Date; end: Date } => {
   const end = new Date();
   const start = new Date();
 
   switch (timeFrame) {
-    case "daily":
+    case 'daily':
       start.setDate(end.getDate() - 7); // Show last 7 days for daily view
       break;
-    case "weekly":
+    case 'weekly':
       start.setDate(end.getDate() - 28); // Show last 4 weeks
       break;
-    case "monthly":
+    case 'monthly':
       start.setMonth(end.getMonth() - 6); // Show last 6 months
       break;
-    case "6months":
+    case '6months':
       start.setMonth(end.getMonth() - 12); // Show last 12 months
       break;
-    case "yearly":
+    case 'yearly':
       start.setFullYear(end.getFullYear() - 2); // Show last 2 years
       break;
   }
@@ -107,17 +119,17 @@
     });
 
     switch (timeFrame) {
-      case "daily":
+      case 'daily':
         currentDate.setDate(currentDate.getDate() + 1);
         break;
-      case "weekly":
+      case 'weekly':
         currentDate.setDate(currentDate.getDate() + 7);
         break;
-      case "monthly":
-      case "6months":
+      case 'monthly':
+      case '6months':
         currentDate.setMonth(currentDate.getMonth() + 1);
         break;
-      case "yearly":
+      case 'yearly':
         currentDate.setMonth(currentDate.getMonth() + 3);
         break;
     }
@@ -126,15 +138,20 @@
   return emptyData;
 };
 
-const aggregateData = (timeFrame: TimeFrame, balanceData: any) => {
+const aggregateData = (
+  timeFrame: TimeFrame,
+  balanceData: BalanceHistoryItem[] | null
+) => {
   const { start, end } = getDateRange(timeFrame);
   const aggregatedData: Map<string, number> = new Map();
-
-  if (balanceData?.balanceData?.balanceHistory) {
+  console.log('🚀 ~ aggregateData ~ balanceHistory:', balanceData);
+  if (balanceData) {
+    console.log('🚀 🚀 🚀');
     // Sort balance history by date
-    const sortedHistory = [...balanceData?.balanceData?.balanceHistory].sort(
+    const sortedHistory = balanceData.sort(
       (a, b) =>
-        new Date(a.createdAt).getTime() - new Date(b.createdAt).getTime()
+        new Date(a.createdAt).getTime() -
+        new Date(b.createdAt).getTime()
     );
 
     // If there's no data or only one data point, return empty data
@@ -148,26 +165,29 @@
       const key = formatDate(new Date(currentDate), timeFrame);
       if (!aggregatedData.has(key)) {
         // Use the last known balance or 0 if no previous balance
-        const lastBalance = Array.from(aggregatedData.values()).pop() || 0;
+        const lastBalance =
+          Array.from(aggregatedData.values()).pop() || 0;
         aggregatedData.set(key, lastBalance);
       }
 
       switch (timeFrame) {
-        case "daily":
+        case 'daily':
           currentDate.setDate(currentDate.getDate() + 1);
           break;
-        case "weekly":
+        case 'weekly':
           currentDate.setDate(currentDate.getDate() + 7);
           break;
-        case "monthly":
-        case "6months":
+        case 'monthly':
+        case '6months':
           currentDate.setMonth(currentDate.getMonth() + 1);
           break;
-        case "yearly":
+        case 'yearly':
           currentDate.setMonth(currentDate.getMonth() + 3);
           break;
       }
     }
+
+    console.log('sorted', sortedHistory);
 
     // Aggregate actual balance data
     sortedHistory.forEach((item) => {
@@ -182,15 +202,21 @@
   // Convert to array and sort
   return Array.from(aggregatedData.entries())
     .map(([date, value]) => ({ date, value }))
-    .sort((a, b) => new Date(a.date).getTime() - new Date(b.date).getTime());
+    .sort(
+      (a, b) =>
+        new Date(a.date).getTime() - new Date(b.date).getTime()
+    );
 };
 
-const CustomTooltip = ({ active, payload, label }: any) => {
+const CustomTooltip = ({ active, payload }: any) => {
+  console.log('payload', payload);
   if (active && payload && payload.length) {
     return (
       <div className="bg-white p-4 rounded-lg shadow-lg border">
-        <p className="font-medium">{label}</p>
-        <p className="text-green-600">${payload[0].value.toLocaleString()}</p>
+        <p className="font-medium"> ${payload[0].payload.date}</p>
+        <p className="text-green-600">
+          ${payload[0].value.toLocaleString()}
+        </p>
       </div>
     );
   }
@@ -203,15 +229,15 @@
   onSelectAsset,
   onQRClick,
 }: WalletManagerProps) {
-  const [timeFrame, setTimeFrame] = useState<TimeFrame>("daily");
-  const [isWalletManagerOpen, setIsWalletManagerOpen] = useState(false);
+  const [timeFrame, setTimeFrame] = useState<TimeFrame>('daily');
+  const [isWalletManagerOpen, setIsWalletManagerOpen] =
+    useState(false);
   const [showPopup, setShowPopup] = useState(false);
-  const [balanceData, setBalanceData] = useState<any>(null);
+  const [balanceData, setBalanceData] = useState<
+    BalanceHistoryItem[] | null
+  >(null);
 
   const { user } = useUser();
-
-  console.log("user", user);
-  console.log("balanceData", balanceData);
 
   useEffect(() => {
     const fetchData = async () => {
@@ -220,14 +246,14 @@
           `${process.env.NEXT_PUBLIC_API_URL}/api/v5/wallet/getBalance/${user._id}`
         );
         if (!response.ok) {
-          throw new Error("Network response was not ok");
+          throw new Error('Network response was not ok');
         }
-        const result = await response.json();
-        setBalanceData(result);
-        console.log("result", result);
+        const { balanceData } = await response.json();
+
+        setBalanceData(balanceData.balanceHistory);
       } catch (error) {
         // setError(error);
-        console.log("error", error);
+        console.log('error', error);
       } finally {
         // setLoading(false);
       }
@@ -241,12 +267,18 @@
     [balanceData, timeFrame]
   );
 
+  console.log('chartdata', chartData);
+
   const hasData = useMemo(
     () =>
-      balanceData?.balanceData?.balanceHistory?.length > 1 &&
-      chartData.some((item) => item.value > 0),
-    [balanceData?.balanceData?.balanceHistory?.length, chartData]
+      Boolean(
+        balanceData?.length &&
+          chartData.some((item) => item.value > 0)
+      ),
+    [balanceData, chartData]
   );
+
+  console.log('hasdata', hasData);
 
   const calculateGrowth = () => {
     if (!hasData || chartData.length < 2) return 0;
@@ -276,7 +308,9 @@
               <Button
                 variant="black"
                 size="icon"
-                className={totalBalance === 0 ? "cursor-not-allowed" : ""}
+                className={
+                  totalBalance === 0 ? 'cursor-not-allowed' : ''
+                }
                 disabled={totalBalance === 0}
                 onClick={onSelectAsset}
               >
@@ -302,7 +336,6 @@
             </div>
           </div>
         </CardHeader>
-<<<<<<< HEAD
         <>
           <CardContent>
             <div className="h-[300px]">
@@ -380,147 +413,6 @@
                       activeDot={{ r: 6, fill: '#22c55e' }}
                     />
                   </AreaChart>
-=======
-
-        {false ? (
-          <CardContent className="flex flex-col items-center justify-center py-12">
-            <div className="flex flex-col items-center text-center space-y-4">
-              <AlertCircle className="h-12 w-12 text-muted-foreground" />
-              <div className="space-y-2">
-                <h3 className="text-lg font-medium">No Assets Found</h3>
-                <p className="text-sm text-muted-foreground max-w-[300px]">
-                  Start building your portfolio by depositing or receiving
-                  assets to your wallet.
-                </p>
-              </div>
-            </div>
-          </CardContent>
-        ) : (
-          <>
-            <CardContent>
-              <div className="h-[300px]">
-                <ResponsiveContainer width="100%" height="100%">
-                  {hasData ? (
-                    <AreaChart
-                      data={chartData}
-                      margin={{
-                        top: 20,
-                        right: 20,
-                        left: 0,
-                        bottom: 20,
-                      }}
-                    >
-                      <defs>
-                        <linearGradient
-                          id="colorGradient"
-                          x1="0"
-                          y1="0"
-                          x2="1"
-                          y2="0"
-                        >
-                          <stop offset="0%" stopColor="rgba(34, 197, 94, 1)" />
-                          <stop
-                            offset="100%"
-                            stopColor="rgba(59, 130, 246, 1)"
-                          />
-                        </linearGradient>
-                        <linearGradient
-                          id="areaGradient"
-                          x1="0"
-                          y1="0"
-                          x2="0"
-                          y2="1"
-                        >
-                          <stop
-                            offset="0%"
-                            stopColor="rgba(34, 197, 94, 0.2)"
-                          />
-                          <stop
-                            offset="100%"
-                            stopColor="rgba(59, 130, 246, 0.05)"
-                          />
-                        </linearGradient>
-                      </defs>
-                      <CartesianGrid strokeDasharray="3 3" opacity={0.1} />
-                      <XAxis
-                        dataKey="date"
-                        tickLine={false}
-                        axisLine={false}
-                        tick={{ fontSize: 12 }}
-                      />
-                      <YAxis
-                        tickFormatter={(value) =>
-                          `$${(value / 1000).toFixed(0)}k`
-                        }
-                        tickLine={false}
-                        axisLine={false}
-                        tick={{ fontSize: 12 }}
-                      />
-                      <Tooltip content={<CustomTooltip />} />
-                      <Area
-                        type="monotone"
-                        dataKey="value"
-                        stroke="url(#colorGradient)"
-                        fill="url(#areaGradient)"
-                        strokeWidth={2}
-                        dot={false}
-                        activeDot={{ r: 6, fill: "#22c55e" }}
-                      />
-                    </AreaChart>
-                  ) : (
-                    <ComposedChart
-                      data={chartData}
-                      margin={{
-                        top: 20,
-                        right: 20,
-                        left: 0,
-                        bottom: 20,
-                      }}
-                    >
-                      <CartesianGrid strokeDasharray="3 3" opacity={0.1} />
-                      <XAxis
-                        dataKey="date"
-                        tickLine={false}
-                        axisLine={false}
-                        tick={{ fontSize: 12 }}
-                      />
-                      <YAxis
-                        tickFormatter={(value) =>
-                          `$${(value / 1000).toFixed(0)}k`
-                        }
-                        tickLine={false}
-                        axisLine={false}
-                        tick={{ fontSize: 12 }}
-                      />
-                      <Line
-                        type="monotone"
-                        dataKey="value"
-                        stroke="#e5e7eb"
-                        strokeWidth={2}
-                        dot={false}
-                      />
-                    </ComposedChart>
-                  )}
-                </ResponsiveContainer>
-              </div>
-            </CardContent>
-            <CardFooter>
-              <div className="flex items-center gap-2 text-sm">
-                {hasData ? (
-                  <>
-                    <span
-                      className={`inline-flex items-center rounded-md px-2 py-1 ${
-                        growth >= 0
-                          ? "bg-green-50 text-green-600"
-                          : "bg-red-50 text-red-600"
-                      }`}
-                    >
-                      {growth >= 0 ? "+" : ""}
-                      {growth.toFixed(1)}%
-                    </span>
-                    <span className="text-muted-foreground">in the last</span>
-                  </>
->>>>>>> 06aeaf34
                 ) : (
                   <ComposedChart
                     data={chartData}
@@ -556,7 +448,6 @@
                     />
                   </ComposedChart>
                 )}
-<<<<<<< HEAD
               </ResponsiveContainer>
             </div>
           </CardContent>
@@ -612,40 +503,6 @@
             </div>
           </CardFooter>
         </>
-=======
-                <Button
-                  variant="ghost"
-                  className="h-auto p-0 text-sm font-medium"
-                  onClick={() => {
-                    const timeFrames: TimeFrame[] = [
-                      "daily",
-                      "weekly",
-                      "monthly",
-                      "6months",
-                      "yearly",
-                    ];
-                    const currentIndex = timeFrames.indexOf(timeFrame);
-                    setTimeFrame(
-                      timeFrames[(currentIndex + 1) % timeFrames.length]
-                    );
-                  }}
-                >
-                  {timeFrame === "daily"
-                    ? "7 days"
-                    : timeFrame === "weekly"
-                    ? "4 weeks"
-                    : timeFrame === "monthly"
-                    ? "6 months"
-                    : timeFrame === "6months"
-                    ? "12 months"
-                    : "2 years"}
-                  <ChevronDown className="ml-1 h-4 w-4" />
-                </Button>
-              </div>
-            </CardFooter>
-          </>
-        )}
->>>>>>> 06aeaf34
       </Card>
 
       <WalletAddressPopup walletData={walletData} show={showPopup} />
