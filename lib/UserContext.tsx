"use client";

import {
  createContext,
  useContext,
  useState,
  useEffect,
  useCallback,
<<<<<<< HEAD
} from "react";
import { usePrivy } from "@privy-io/react-auth";
=======
} from 'react';
import { useAuth } from './hooks/useAuth';
>>>>>>> cbf601c6

interface UserData {
  email: string;
  name: string;
  mobileNo?: string;
  profilePic?: string;
  address?: string;
  connections: {
    followers: string[];
    following: string[];
  };
}

interface UserContextType {
  user: UserData | null;
  loading: boolean;
  error: Error | null;
  refreshUser: () => Promise<void>;
  clearCache: () => void;
}

const UserContext = createContext<UserContextType>({
  user: null,
  loading: true,
  error: null,
  refreshUser: async () => {},
  clearCache: () => {},
});

// Create a cache to store user data
<<<<<<< HEAD
const userCache = new Map<string, { data: UserData; timestamp: number }>();
const CACHE_DURATION = 60 * 60 * 1000; // 60 minutes

export function UserProvider({ children }: { children: React.ReactNode }) {
  const { user: privyUser, ready } = usePrivy();
=======
const userCache = new Map<
  string,
  { data: UserData; timestamp: number }
>();
const CACHE_DURATION = 120 * 60 * 1000; // 120 minutes

export function UserProvider({
  children,
}: {
  children: React.ReactNode;
}) {
  const { user: privyUser, ready } = useAuth();
>>>>>>> cbf601c6
  const [user, setUser] = useState<UserData | null>(null);
  const [loading, setLoading] = useState(true);
  const [error, setError] = useState<Error | null>(null);

  const email =
    privyUser?.google?.email ||
    privyUser?.email?.address ||
    privyUser?.linkedAccounts.find((account) => account.type === "email")
      ?.address ||
    privyUser?.linkedAccounts.find((account) => account.type === "google_oauth")
      ?.email;

  const fetchUserData = useCallback(async (email: string, force = false) => {
    // Check cache first
    const now = Date.now();
    const cachedData = userCache.get(email);

    if (!force && cachedData && now - cachedData.timestamp < CACHE_DURATION) {
      setUser(cachedData.data);
      setLoading(false);
      return;
    }

    try {
      const response = await fetch(`/api/user/${email}`);

      if (!response.ok) throw new Error("Failed to fetch user data");

      const { user } = await response.json();
      // const hola = await response.json();
      // console.log("responses", hola);

      // Update cache
      userCache.set(email, { data: user, timestamp: now });

      setUser(user);
      setError(null);
    } catch (err) {
      setError(err instanceof Error ? err : new Error("Unknown error"));
      setUser(null);
    } finally {
      setLoading(false);
    }
  }, []);

  useEffect(() => {
    if (ready && email) {
      fetchUserData(email);
    }
  }, [ready, email, fetchUserData]);

  // Clean up expired cache entries
  useEffect(() => {
    const cleanup = setInterval(() => {
      const now = Date.now();
      for (const [key, value] of userCache.entries()) {
        if (now - value.timestamp > CACHE_DURATION) {
          userCache.delete(key);
        }
      }
    }, CACHE_DURATION);

    return () => clearInterval(cleanup);
  }, []);

  const clearCache = useCallback(() => {
    userCache.clear();
    setUser(null);
  }, []);

  const refreshUser = async () => {
    if (!email) return;
    setLoading(true);
    await fetchUserData(email, true);
  };

  return (
    <UserContext.Provider
      value={{ user, loading, error, refreshUser, clearCache }}
    >
      {children}
    </UserContext.Provider>
  );
}

export const useUser = () => useContext(UserContext);<|MERGE_RESOLUTION|>--- conflicted
+++ resolved
@@ -6,13 +6,8 @@
   useState,
   useEffect,
   useCallback,
-<<<<<<< HEAD
-} from "react";
-import { usePrivy } from "@privy-io/react-auth";
-=======
 } from 'react';
 import { useAuth } from './hooks/useAuth';
->>>>>>> cbf601c6
 
 interface UserData {
   email: string;
@@ -43,13 +38,6 @@
 });
 
 // Create a cache to store user data
-<<<<<<< HEAD
-const userCache = new Map<string, { data: UserData; timestamp: number }>();
-const CACHE_DURATION = 60 * 60 * 1000; // 60 minutes
-
-export function UserProvider({ children }: { children: React.ReactNode }) {
-  const { user: privyUser, ready } = usePrivy();
-=======
 const userCache = new Map<
   string,
   { data: UserData; timestamp: number }
@@ -62,7 +50,6 @@
   children: React.ReactNode;
 }) {
   const { user: privyUser, ready } = useAuth();
->>>>>>> cbf601c6
   const [user, setUser] = useState<UserData | null>(null);
   const [loading, setLoading] = useState(true);
   const [error, setError] = useState<Error | null>(null);
